package com.jmatio.io;

import java.io.ByteArrayInputStream;
import java.io.ByteArrayOutputStream;
import java.io.DataOutputStream;
import java.io.File;
import java.io.FileNotFoundException;
import java.io.IOException;
import java.io.InputStream;
import java.io.ObjectInputStream;
import java.io.RandomAccessFile;
import java.lang.ref.WeakReference;
import java.lang.reflect.Method;
import java.nio.ByteBuffer;
import java.nio.ByteOrder;
import java.nio.MappedByteBuffer;
import java.nio.channels.FileChannel;
import java.security.AccessController;
import java.security.PrivilegedAction;
import java.util.ArrayList;
import java.util.LinkedHashMap;
import java.util.Map;
import java.util.zip.InflaterInputStream;

import com.jmatio.common.MatDataTypes;
import com.jmatio.io.MatFileWriter.ByteArrayOutputStream2;
import com.jmatio.types.ByteStorageSupport;
import com.jmatio.types.MLArray;
import com.jmatio.types.MLCell;
import com.jmatio.types.MLChar;
import com.jmatio.types.MLDouble;
import com.jmatio.types.MLEmptyArray;
import com.jmatio.types.MLInt16;
import com.jmatio.types.MLInt32;
import com.jmatio.types.MLInt64;
import com.jmatio.types.MLInt8;
import com.jmatio.types.MLJavaObject;
import com.jmatio.types.MLNumericArray;
import com.jmatio.types.MLObject;
import com.jmatio.types.MLSingle;
import com.jmatio.types.MLSparse;
import com.jmatio.types.MLStructure;
import com.jmatio.types.MLUInt32;
import com.jmatio.types.MLUInt64;
import com.jmatio.types.MLUInt8;

/**
 * MAT-file reader. Reads MAT-file into <code>MLArray</code> objects.
 * 
 * Usage:
 * <pre><code>
 * //read in the file
 * MatFileReader mfr = new MatFileReader( "mat_file.mat" );
 * 
 * //get array of a name "my_array" from file
 * MLArray mlArrayRetrived = mfr.getMLArray( "my_array" );
 * 
 * //or get the collection of all arrays that were stored in the file
 * Map content = mfr.getContent();
 * </pre></code>
 * 
 * @see com.jmatio.io.MatFileFilter
 * @author Wojciech Gradkowski (<a href="mailto:wgradkowski@gmail.com">wgradkowski@gmail.com</a>)
 */
/**
 * @author Wojciech Gradkowski (<a
 *         href="mailto:wgradkowski@gmail.com">wgradkowski@gmail.com</a>)
 * 
 */
public class MatFileReader
{
<<<<<<< HEAD
    public static final int MEMORY_MAPPED_FILE = 1;
    public static final int DIRECT_BYTE_BUFFER = 2;
    public static final int HEAP_BYTE_BUFFER   = 4;
    
    /**
     * MAT-file header
     */
    private MatFileHeader matFileHeader;
    /**
     * Container for red <code>MLArray</code>s
     */
    private Map<String, MLArray> data;
    /**
     * Tells how bytes are organized in the buffer.
     */
    private ByteOrder byteOrder;
    /**
     * Array name filter
     */
    private MatFileFilter filter;
    /**
     * Creates instance of <code>MatFileReader</code> and reads MAT-file 
     * from location given as <code>fileName</code>.
     * 
     * This method reads MAT-file without filtering.
     * 
     * @param fileName the MAT-file path <code>String</code>
     * @throws IOException when error occurred while processing the file.
     */
    public MatFileReader(String fileName) throws FileNotFoundException, IOException
    {
        this ( new File(fileName), new MatFileFilter() );
    }
    /**
     * Creates instance of <code>MatFileReader</code> and reads MAT-file 
     * from location given as <code>fileName</code>.
     * 
     * Results are filtered by <code>MatFileFilter</code>. Arrays that do not meet
     * filter match condition will not be available in results.
     * 
     * @param fileName the MAT-file path <code>String</code>
     * @param MatFileFilter array name filter.
     * @throws IOException when error occurred while processing the file.
     */
    public MatFileReader(String fileName, MatFileFilter filter ) throws IOException
    {
        this( new File(fileName), filter );
    }
    /**
     * Creates instance of <code>MatFileReader</code> and reads MAT-file 
     * from <code>file</code>. 
     * 
     * This method reads MAT-file without filtering.
     * 
     * @param file the MAT-file
     * @throws IOException when error occurred while processing the file.
     */
    public MatFileReader(File file) throws IOException
    {
        this ( file, new MatFileFilter() );
        
    }
    /**
     * Creates instance of <code>MatFileReader</code> and reads MAT-file from
     * <code>file</code>.
     * <p>
     * Results are filtered by <code>MatFileFilter</code>. Arrays that do not
     * meet filter match condition will not be available in results.
     * <p>
     * <i>Note: this method reads file using the memory mapped file policy, see
     * notes to </code>{@link #read(File, MatFileFilter, com.jmatio.io.MatFileReader.MallocPolicy)}</code>
     * 
     * @param file
     *            the MAT-file
     * @param MatFileFilter
     *            array name filter.
     * @throws IOException
     *             when error occurred while processing the file.
     */
    public MatFileReader(File file, MatFileFilter filter) throws IOException
    {
        this();
        
        read(file, filter, MEMORY_MAPPED_FILE);
    }
    
    public MatFileReader()
    {
        filter  = new MatFileFilter();
        data    = new LinkedHashMap<String, MLArray>();
    }
    
    /**
     * Reads the content of a MAT-file and returns the mapped content.
     * <p>
     * This method calls
     * <code>read(file, new MatFileFilter(), MallocPolicy.MEMORY_MAPPED_FILE)</code>.
     * 
     * @param file
     *            a valid MAT-file file to be read
     * @return the same as <code>{@link #getContent()}</code>
     * @throws IOException
     *             if error occurs during file processing
     */
    public synchronized Map<String, MLArray> read(File file) throws IOException
    {
       return read(file, new MatFileFilter(), MEMORY_MAPPED_FILE);
    }
    /**
     * Reads the content of a MAT-file and returns the mapped content.
     * <p>
     * This method calls
     * <code>read(file, new MatFileFilter(), policy)</code>.
     * 
     * @param file
     *            a valid MAT-file file to be read
     * @param policy
     *            the file memory allocation policy
     * @return the same as <code>{@link #getContent()}</code>
     * @throws IOException
     *             if error occurs during file processing
     */
    public synchronized Map<String, MLArray> read(File file, int policy) throws IOException
    {
        return read(file, new MatFileFilter(), policy);
    }
    /**
     * Reads the content of a MAT-file and returns the mapped content.
     * <p>
     * Because of java bug <a
     * href="http://bugs.sun.com/bugdatabase/view_bug.do?bug_id=4724038">#4724038</a>
     * which disables releasing the memory mapped resource, additional different
     * allocation modes are available.
     * <ul>
     * <li><code>{@link #MEMORY_MAPPED_FILE}</code> - a memory mapped file</li>
     * <li><code>{@link #DIRECT_BYTE_BUFFER}</code> - a uses
     * <code>{@link ByteBuffer#allocateDirect(int)}</code> method to read in
     * the file contents</li>
     * <li><code>{@link #HEAP_BYTE_BUFFER}</code> - a uses
     * <code>{@link ByteBuffer#allocate(int)}</code> method to read in the
     * file contents</li>
     * </ul>
     * <i>Note: memory mapped file will try to invoke a nasty code to relase
     * it's resources</i>
     * 
     * @param file
     *            a valid MAT-file file to be read
     * @param filter
     *            the array filter applied during reading
     * @param policy
     *            the file memory allocation policy
     * @return the same as <code>{@link #getContent()}</code>
     * @see MatFileFilter
     * @throws IOException
     *             if error occurs during file processing
     */
    private static final int DIRECT_BUFFER_LIMIT = 1 << 25;
    public synchronized Map<String, MLArray> read(File file, MatFileFilter filter,
            int policy) throws IOException
    {
        this.filter = filter;
        
        //clear the results
        for ( String key : data.keySet() )
        {
            data.remove(key);
        }
        
        FileChannel roChannel = null;
        RandomAccessFile raFile = null;
        ByteBuffer buf = null;
        WeakReference<MappedByteBuffer> bufferWeakRef = null;
        try
        {
            //Create a read-only memory-mapped file
            raFile = new RandomAccessFile(file, "r");
            roChannel = raFile.getChannel();
            // until java bug #4715154 is fixed I am not using memory mapped files
            // The bug disables re-opening the memory mapped files for writing
            // or deleting until the VM stops working. In real life I need to open
            // and update files
            switch ( policy )
            {
                case DIRECT_BYTE_BUFFER:
                    buf = ByteBuffer.allocateDirect( (int)roChannel.size() );
                    roChannel.read(buf, 0);
                    buf.rewind();
                    break;
                case HEAP_BYTE_BUFFER:
                    int filesize = (int)roChannel.size();
                    System.gc();
                    buf = ByteBuffer.allocate( filesize );

                    // The following two methods couldn't be used (at least under MS Windows)
                    // since they are implemented in a suboptimal way. Each of them
                    // allocates its own _direct_ buffer of exactly the same size,
                    // the buffer passed as parameter has, reads data into it and
                    // only afterwards moves data into the buffer passed as parameter.
                    // roChannel.read(buf, 0);        // ends up in outOfMemory
                    // raFile.readFully(buf.array()); // ends up in outOfMemory
                    int numberOfBlocks = filesize / DIRECT_BUFFER_LIMIT + ((filesize % DIRECT_BUFFER_LIMIT) > 0 ? 1 : 0);
                    if (numberOfBlocks > 1) {
                        ByteBuffer tempByteBuffer = ByteBuffer.allocateDirect(DIRECT_BUFFER_LIMIT);
                        for (int block=0; block<numberOfBlocks; block++) {
                            tempByteBuffer.clear();
                            roChannel.read(tempByteBuffer, block*DIRECT_BUFFER_LIMIT);
                            tempByteBuffer.flip();
                            buf.put(tempByteBuffer);
                        }
                        tempByteBuffer = null;
                    } else
                    roChannel.read(buf, 0);

                    buf.rewind();
                    break;
                case MEMORY_MAPPED_FILE:
                    buf = roChannel.map(FileChannel.MapMode.READ_ONLY, 0, (int)roChannel.size());        
                    bufferWeakRef = new WeakReference<MappedByteBuffer>((MappedByteBuffer)buf);            
                    break;
                default:
                    throw new IllegalArgumentException("Unknown file allocation policy");
            }
            //read in file header
            readHeader(buf);
            
            while ( buf.remaining() > 0 )
            {
                readData( buf );
            }
            
            return getContent();
        }
        catch ( IOException e )
        {
            throw e;
        }
        finally
        {
            if ( roChannel != null )
            {
                roChannel.close();
            }
            if ( raFile != null )
            {
                raFile.close();
            }
            if ( buf != null && bufferWeakRef != null && policy == MEMORY_MAPPED_FILE )
            {
                try
                {
                    clean(buf);
                }
                catch ( Exception e )
                {
                    int GC_TIMEOUT_MS = 1000;
                    buf = null;
                    long start = System.currentTimeMillis();
                    while (bufferWeakRef.get() != null) 
                    {
                        if (System.currentTimeMillis() - start > GC_TIMEOUT_MS)
                        {
                            break; //a hell cannot be unmapped - hopefully GC will
                                   //do it's job later
                        }
                        System.gc();
                        Thread.yield();
                    }
                }
            }
        }
        
    }
    
    /**
     * Workaround taken from bug <a
     * href="http://bugs.sun.com/bugdatabase/view_bug.do?bug_id=4724038">#4724038</a>
     * to release the memory mapped byte buffer.
     * <p>
     * Little quote from SUN: <i>This is highly inadvisable, to put it mildly.
     * It is exceedingly dangerous to forcibly unmap a mapped byte buffer that's
     * visible to Java code. Doing so risks both the security and stability of
     * the system</i>
     * <p>
     * Since the memory byte buffer used to map the file is not exposed to the
     * outside world, maybe it's save to use it without being cursed by the SUN.
     * Since there is no other solution this will do (don't trust voodoo GC
     * invocation)
     * 
     * @param buffer
     *            the buffer to be unmapped
     * @throws Exception
     *             all kind of evil stuff
     */
    private void clean(final Object buffer) throws Exception
    {
        AccessController.doPrivileged(new PrivilegedAction<Object>()
        {
            public Object run()
            {
                try
                {
                    Method getCleanerMethod = buffer.getClass().getMethod(
                            "cleaner", new Class[0]);
                    getCleanerMethod.setAccessible(true);
                    sun.misc.Cleaner cleaner = (sun.misc.Cleaner) getCleanerMethod
                            .invoke(buffer, new Object[0]);
                    cleaner.clean();
                }
                catch (Exception e)
                {
                    e.printStackTrace();
                }
                return null;
            }
        });
    }       
    
    
    
    /**
     * Gets MAT-file header
     * 
     * @return - a <code>MatFileHeader</code> object
     */
    public MatFileHeader getMatFileHeader()
    {
        return matFileHeader;
    }
    /**
     * Returns list of <code>MLArray</code> objects that were inside MAT-file
     * 
     * @return - a <code>ArrayList</code>
     * @deprecated use <code>getContent</code> which returns a Map to provide 
     *             easier access to <code>MLArray</code>s contained in MAT-file
     */
    public ArrayList<MLArray> getData()
    {
        return new ArrayList<MLArray>( data.values() );
    }
    /**
     * Returns the value to which the red file maps the specified array name.
     * 
     * Returns <code>null</code> if the file contains no content for this name.
     * 
     * @param - array name
     * @return - the <code>MLArray</code> to which this file maps the specified name, 
     *           or null if the file contains no content for this name.
     */
    public MLArray getMLArray( String name )
    {
        return data.get( name );
    }
    /**
     * Returns a map of <code>MLArray</code> objects that were inside MAT-file.
     * 
     * MLArrays are mapped with MLArrays' names
     *  
     * @return - a <code>Map</code> of MLArrays mapped with their names.
     */
    public Map<String, MLArray> getContent()
    {
        return data;
    }
    
    /**
     * Reads data form byte buffer. Searches for either
     * <code>miCOMPRESSED</code> data or <code>miMATRIX</code> data.
     * 
     * Compressed data are inflated and the product is recursively passed back
     * to this same method.
     * 
     * Modifies <code>buf</code> position.
     * 
     * @param buf -
     *            input byte buffer
     * @throws IOException when error occurs while reading the buffer.
     */
    private void readData( ByteBuffer buf ) throws IOException
    {
        //read data
        ISMatTag tag = new ISMatTag(buf);
        switch ( tag.type )
        {
            case MatDataTypes.miCOMPRESSED:
                int numOfBytes = tag.size;
                //inflate and recur
                if ( buf.remaining() < numOfBytes )
                {
                    throw new MatlabIOException("Compressed buffer length miscalculated!");
                }
                //instead of standard Inlater class instance I use an inflater input
                //stream... gives a great boost to the performance
                InflaterInputStream iis = new InflaterInputStream(new ByteBufferInputStream(buf, numOfBytes));
                
                //process data decompression
                byte[] result = new byte[1024];
                
                HeapBufferDataOutputStream dos = new HeapBufferDataOutputStream();
                int i;
                try
                {
                    do
                    {
                        i = iis.read(result, 0, result.length);
                        int len = Math.max(0, i);
                        dos.write(result, 0, len);
                    }
                    while ( i > 0 );
                }
                catch ( IOException e )
                {
                    throw new MatlabIOException("Could not decompress data: " + e );
                }
                finally
                {
                    iis.close();
                    dos.flush();
                }
                //create a ByteBuffer from the deflated data
                ByteBuffer out = dos.getByteBuffer();
                
                //with proper byte ordering
                out.order( byteOrder );
                
                try
                {
                    readData( out );
                    
                }
                catch ( IOException e )
                {
                    throw e;
                }
                finally
                {
                    dos.close();
                }
                break;
            case MatDataTypes.miMATRIX:
                
                //read in the matrix
                int pos = buf.position();
                
                MLArray element = readMatrix( buf, true );
       
                if ( element != null && !data.containsKey( element.getName() ) )
                {
                    data.put( element.getName(), element );
                }
                else
                {
                    int red = buf.position() - pos;
                    int toread = tag.size - red;
                    buf.position( buf.position() + toread );
                }
                int red = buf.position() - pos;

                int toread = tag.size - red;
                
                if ( toread != 0 )
                {
                    throw new MatlabIOException("Matrix was not red fully! " + toread + " remaining in the buffer.");
                }
                break;
            default:
                throw new MatlabIOException("Incorrect data tag: " + tag);
                    
        }
    }
    /**
     * Reads miMATRIX from from input stream.
     * 
     * If reading was not finished (which is normal for filtered results)
     * returns <code>null</code>.
     * 
     * Modifies <code>buf</code> position to the position when reading
     * finished.
     * 
     * Uses recursive processing for some ML**** data types.
     * 
     * @param buf -
     *            input byte buffer
     * @param isRoot -
     *            when <code>true</code> informs that if this is a top level
     *            matrix
     * @return - <code>MLArray</code> or <code>null</code> if matrix does
     *         not match <code>filter</code>
     * @throws IOException when error occurs while reading the buffer.
     */
    private MLArray readMatrix(ByteBuffer buf, boolean isRoot ) throws IOException
    {
        //result
        MLArray mlArray;
        ISMatTag tag;
        
        //read flags
        int[] flags = readFlags(buf);
        int attributes = ( flags.length != 0 ) ? flags[0] : 0;
        int nzmax = ( flags.length != 0 ) ? flags[1] : 0;
        int type = attributes & 0xff;
        
        //read Array dimension
        int[] dims = readDimension(buf);
        
        //read array Name
        String name = readName(buf);
        
        //if this array is filtered out return immediately
        if ( isRoot && !filter.matches(name) )
        {
            return null;
        }
        

        //read data >> consider changing it to stategy pattern
        switch ( type )
        {
            case MLArray.mxSTRUCT_CLASS:
                
                MLStructure struct = new MLStructure(name, dims, type, attributes);
                
                //field name lenght - this subelement always uses the compressed data element format
                tag = new ISMatTag(buf);
                int maxlen = buf.getInt(); //maximum field length

                //////  read fields data as Int8
                tag = new ISMatTag(buf);
                //calculate number of fields
                int numOfFields = tag.size/maxlen;
                

                String[] fieldNames = new String[numOfFields];
                for ( int i = 0; i < numOfFields; i++ )
                {
                    byte[] names = new byte[maxlen];
                    buf.get(names);
                    fieldNames[i] = zeroEndByteArrayToString(names);
                }

                buf.position( buf.position() + tag.padding );
                //read fields
                for ( int index = 0; index < struct.getM()*struct.getN(); index++ )
                {
                    for ( int i = 0; i < numOfFields; i++ )
                    {
                        //read matrix recursively
                        tag = new ISMatTag(buf);

                        if ( tag.size > 0 )
                        {
                            MLArray fieldValue = readMatrix( buf, false);
                            struct.setField(fieldNames[i], fieldValue, index);
                        }
                        else
                        {
                            struct.setField(fieldNames[i], new MLEmptyArray(), index);
                        }
                    }
                }
                mlArray = struct;
                break;
            case MLArray.mxCELL_CLASS:
                MLCell cell = new MLCell(name, dims, type, attributes);
                for ( int i = 0; i < cell.getM()*cell.getN(); i++ )
                {
                    tag = new ISMatTag(buf);
                    if ( tag.size > 0 )
                    {
                        //read matrix recursively
                        MLArray cellmatrix = readMatrix( buf, false);
                        cell.set(cellmatrix, i);
                    }
                    else
                    {
                        cell.set(new MLEmptyArray(), i);
                    }
                }
                mlArray = cell;
                break;
            case MLArray.mxDOUBLE_CLASS:
                mlArray = new MLDouble(name, dims, type, attributes);
                //read real
                tag = new ISMatTag(buf);
                tag.readToByteBuffer( ((MLNumericArray<?>) mlArray).getRealByteBuffer(),
                                            (MLNumericArray<?>) mlArray );
                //read complex
                if ( mlArray.isComplex() )
                {
                    tag = new ISMatTag(buf);
                    tag.readToByteBuffer( ((MLNumericArray<?>) mlArray).getImaginaryByteBuffer(),
                            (MLNumericArray<?>) mlArray );
                }
                break;
            case MLArray.mxSINGLE_CLASS:
                mlArray = new MLSingle(name, dims, type, attributes);
                //read real
                tag = new ISMatTag(buf);
                tag.readToByteBuffer( ((MLNumericArray<?>) mlArray).getRealByteBuffer(),
                                            (MLNumericArray<?>) mlArray );
                //read complex
                if ( mlArray.isComplex() )
                {
                    tag = new ISMatTag(buf);
                    tag.readToByteBuffer( ((MLNumericArray<?>) mlArray).getImaginaryByteBuffer(),
                            (MLNumericArray<?>) mlArray );
                }
                break;
            case MLArray.mxUINT8_CLASS:
                mlArray = new MLUInt8(name, dims, type, attributes);
                //read real
                tag = new ISMatTag(buf);
                tag.readToByteBuffer( ((MLNumericArray<?>) mlArray).getRealByteBuffer(),
                                            (MLNumericArray<?>) mlArray );
                //read complex
                if ( mlArray.isComplex() )
                {
                    tag = new ISMatTag(buf);
                    tag.readToByteBuffer( ((MLNumericArray<?>) mlArray).getImaginaryByteBuffer(),
                            (MLNumericArray<?>) mlArray );
                }

                break;
            case MLArray.mxINT8_CLASS:
                mlArray = new MLInt8(name, dims, type, attributes);
                //read real
                tag = new ISMatTag(buf);
                tag.readToByteBuffer( ((MLNumericArray<?>) mlArray).getRealByteBuffer(),
                                            (MLNumericArray<?>) mlArray );
                //read complex
                if ( mlArray.isComplex() )
                {
                    tag = new ISMatTag(buf);
                    tag.readToByteBuffer( ((MLNumericArray<?>) mlArray).getImaginaryByteBuffer(),
                            (MLNumericArray<?>) mlArray );
                }
                break;

            case MLArray.mxINT16_CLASS:
                mlArray = new MLInt16(name, dims, type, attributes);
                //read real
                tag = new ISMatTag(buf);
                tag.readToByteBuffer( ((MLNumericArray<?>) mlArray).getRealByteBuffer(),
                                            (MLNumericArray<?>) mlArray );
                //read complex
                if ( mlArray.isComplex() )
                {
                    tag = new ISMatTag(buf);
                    tag.readToByteBuffer( ((MLNumericArray<?>) mlArray).getImaginaryByteBuffer(),
                            (MLNumericArray<?>) mlArray );
                }
                break;
            case MLArray.mxINT32_CLASS:                
                mlArray = new MLInt32(name, dims, type, attributes);
                //read real
                tag = new ISMatTag(buf);
                tag.readToByteBuffer( ((MLNumericArray<?>) mlArray).getRealByteBuffer(),
                                            (MLNumericArray<?>) mlArray );
                //read complex
                if ( mlArray.isComplex() )
                {
                    tag = new ISMatTag(buf);
                    tag.readToByteBuffer( ((MLNumericArray<?>) mlArray).getImaginaryByteBuffer(),
                            (MLNumericArray<?>) mlArray );
                }
                break;
            case MLArray.mxUINT32_CLASS:                
                mlArray = new MLUInt32(name, dims, type, attributes);
                //read real
                tag = new ISMatTag(buf);
                tag.readToByteBuffer( ((MLNumericArray<?>) mlArray).getRealByteBuffer(),
                                            (MLNumericArray<?>) mlArray );
                //read complex
                if ( mlArray.isComplex() )
                {
                    tag = new ISMatTag(buf);
                    tag.readToByteBuffer( ((MLNumericArray<?>) mlArray).getImaginaryByteBuffer(),
                            (MLNumericArray<?>) mlArray );
                }
                break;
            case MLArray.mxINT64_CLASS:
                mlArray = new MLInt64(name, dims, type, attributes);
                //read real
                tag = new ISMatTag(buf);
                tag.readToByteBuffer( ((MLNumericArray<?>) mlArray).getRealByteBuffer(),
                                            (MLNumericArray<?>) mlArray );
                //read complex
                if ( mlArray.isComplex() )
                {
                    tag = new ISMatTag(buf);
                    tag.readToByteBuffer( ((MLNumericArray<?>) mlArray).getImaginaryByteBuffer(),
                            (MLNumericArray<?>) mlArray );
                }
                break;
            case MLArray.mxUINT64_CLASS:
                mlArray = new MLUInt64(name, dims, type, attributes);
                //read real
                tag = new ISMatTag(buf);
                tag.readToByteBuffer( ((MLNumericArray<?>) mlArray).getRealByteBuffer(),
                                            (MLNumericArray<?>) mlArray );
                //read complex
                if ( mlArray.isComplex() )
                {
                    tag = new ISMatTag(buf);
                    tag.readToByteBuffer( ((MLNumericArray<?>) mlArray).getImaginaryByteBuffer(),
                            (MLNumericArray<?>) mlArray );
                }
                break;
            case MLArray.mxCHAR_CLASS:
                MLChar mlchar = new MLChar(name, dims, type, attributes);
                
                //read real
                tag = new ISMatTag(buf);
//                char[] ac = tag.readToCharArray();
                String str = tag.readToString();

                for ( int i = 0; i < str.length(); i++ )
                {
                    mlchar.setChar( str.charAt(i), i );
                }
                mlArray = mlchar;
                break;
            case MLArray.mxSPARSE_CLASS:
                MLSparse sparse = new MLSparse(name, dims, attributes, nzmax);
                //read ir (row indices)
                tag = new ISMatTag(buf);
                int[] ir = tag.readToIntArray();
                //read jc (column count)
                tag = new ISMatTag(buf);
                int[] jc = tag.readToIntArray();
                
                //read pr (real part)
                tag = new ISMatTag(buf);
                double[] ad1 = tag.readToDoubleArray();
                int count = 0;
                for (int column = 0; column < sparse.getN(); column++) {
                    while(count < jc[column+1]) {
                        sparse.setReal(ad1[count], ir[count], column);
                        count++;
                    }
                }
                
                //read pi (imaginary part)
                if ( sparse.isComplex() )
                {
                    tag = new ISMatTag(buf);
                    double[] ad2 = tag.readToDoubleArray();
                    
                    count = 0;
                    for (int column = 0; column < sparse.getN(); column++) {
                        while(count < jc[column+1]) {
                            sparse.setImaginary(ad2[count], ir[count], column);
                            count++;
                        }
                    }
                }
                mlArray = sparse;
                break;


            case MLArray.mxOPAQUE_CLASS:
                //read class name
                tag = new ISMatTag(buf);
                // class name
                String className = tag.readToString();
//                System.out.println( "Class name: " + className );
                // should be "java"
//                System.out.println( "Array name: " + name );
                
                // the stored array name 
                // read array name stored in dims (!)
                byte[] nn = new byte[dims.length];
                for ( int i = 0; i < dims.length; i++ )
                {
                    nn[i] = (byte)dims[i];
                }
                String arrName = new String(nn);
//                System.out.println( "Array name: " + arrName );
                
                // next tag should be miMatrix
                ISMatTag contentTag = new ISMatTag(buf);
                
                if ( contentTag.type == MatDataTypes.miMATRIX )
                {
                    // should return UInt8
                    MLUInt8 content = (MLUInt8) readMatrix( buf, false );
                    
                    // de-serialize object
                    ObjectInputStream ois = new ObjectInputStream( 
                            new ByteBufferInputStream( content.getRealByteBuffer(), 
                                                       content.getRealByteBuffer().limit()  ) );
                    try
                    {
                        Object  o = ois.readObject();                
                        mlArray = new MLJavaObject( arrName, className, o );
                    }
                    catch (Exception e) 
                    {
                        throw new IOException( e );
                    }
                    finally
                    {
                        ois.close();
                    }
                }
                else
                {
                    throw new IOException("Unexpected java object content");
                }
                break;
            case MLArray.mxOBJECT_CLASS:
                //read class name
                tag = new ISMatTag(buf);
                
                // class name
                className = tag.readToString();
                
                // TODO: currently copy pasted from structure
                
                struct = new MLStructure(name, dims, type, attributes);
                
                //field name lenght - this subelement always uses the compressed data element format
                tag = new ISMatTag(buf);
                maxlen = buf.getInt(); //maximum field length
                
                //////  read fields data as Int8
                tag = new ISMatTag(buf);
                //calculate number of fields
                numOfFields = tag.size/maxlen;
                
                fieldNames = new String[numOfFields];
                for ( int i = 0; i < numOfFields; i++ )
                {
                    byte[] names = new byte[maxlen];
                    buf.get(names);
                    fieldNames[i] = zeroEndByteArrayToString(names);
                }
    
                buf.position( buf.position() + tag.padding );
                //read fields
                for ( int index = 0; index < 1; index++ )
                {
                    for ( int i = 0; i < numOfFields; i++ )
                    {
                        //read matrix recursively
                        tag = new ISMatTag(buf);

                        if ( tag.size > 0 )
                        {
                            MLArray fieldValue = readMatrix( buf, false);
                            struct.setField( fieldNames[i], fieldValue, index );
                        }
                        else
                        {
                            struct.setField(fieldNames[i], new MLEmptyArray(), index);
                        }
                    }
                }
                
                mlArray = new MLObject( name, className, struct );
                break;
            default:
                throw new MatlabIOException("Incorrect matlab array class: " + MLArray.typeToString(type) );
               
        }
        return mlArray;
    }
    /**
     * Converts byte array to <code>String</code>. 
     * 
     * It assumes that String ends with \0 value.
     * 
     * @param bytes byte array containing the string.
     * @return String retrieved from byte array.
     * @throws IOException if reading error occurred.
     */
    private String zeroEndByteArrayToString(byte[] bytes) throws IOException
    {
        int i = 0;
        
        for ( i = 0; i < bytes.length && bytes[i] != 0; i++ );
        
        return new String( bytes, 0, i );
        
    }
    /**
     * Reads Matrix flags.
     * 
     * Modifies <code>buf</code> position.
     * 
     * @param buf <code>ByteBuffer</code>
     * @return flags int array
     * @throws IOException if reading from buffer fails
     */
    private int[] readFlags(ByteBuffer buf) throws IOException
    {
        ISMatTag tag = new ISMatTag(buf);
        
        int[] flags = tag.readToIntArray();
        
        return flags;
    }
    /**
     * Reads Matrix dimensions.
     * 
     * Modifies <code>buf</code> position.
     * 
     * @param buf <code>ByteBuffer</code>
     * @return dimensions int array
     * @throws IOException if reading from buffer fails
     */
    private int[] readDimension(ByteBuffer buf ) throws IOException
    {
        
        ISMatTag tag = new ISMatTag(buf);
        int[] dims = tag.readToIntArray();
        return dims;
        
    }
    /**
     * Reads Matrix name.
     * 
     * Modifies <code>buf</code> position.
     * 
     * @param buf <code>ByteBuffer</code>
     * @return name <code>String</code>
     * @throws IOException if reading from buffer fails
     */
    private String readName(ByteBuffer buf) throws IOException
    {
        ISMatTag tag = new ISMatTag(buf);

        return tag.readToString();
    }
    /**
     * Reads MAT-file header.
     * 
     * Modifies <code>buf</code> position.
     * 
     * @param buf
     *            <code>ByteBuffer</code>
     * @throws IOException
     *             if reading from buffer fails or if this is not a valid
     *             MAT-file
     */
    private void readHeader(ByteBuffer buf) throws IOException
    {
        //header values
        String description;
        int version;
        byte[] endianIndicator = new byte[2];
        
        //descriptive text 116 bytes
        byte[] descriptionBuffer = new byte[116];
        buf.get(descriptionBuffer);
        
        description = zeroEndByteArrayToString(descriptionBuffer);
        
        if ( !description.matches("MATLAB 5.0 MAT-file.*") )
        {
            throw new MatlabIOException("This is not a valid MATLAB 5.0 MAT-file.");
        }
        
        //subsyst data offset 8 bytes
        buf.position( buf.position() + 8);
        
        byte[] bversion = new byte[2];
        //version 2 bytes
        buf.get(bversion);
        
        //endian indicator 2 bytes
        buf.get(endianIndicator);
        
        //program reading the MAT-file must perform byte swapping to interpret the data
        //in the MAT-file correctly
        if ( (char)endianIndicator[0] == 'I' && (char)endianIndicator[1] == 'M')
        {
            byteOrder = ByteOrder.LITTLE_ENDIAN;
            version = bversion[1] & 0xff | bversion[0] << 8;
        }
        else
        {
            byteOrder = ByteOrder.BIG_ENDIAN;
            version = bversion[0] & 0xff | bversion[1] << 8;
        }
        
        buf.order( byteOrder );
        
        matFileHeader = new MatFileHeader(description, version, endianIndicator);
    }
    /**
     * TAG operator. Facilitates reading operations.
     * 
     * <i>Note: reading from buffer modifies it's position</i>
     * 
     * @author Wojciech Gradkowski (<a href="mailto:wgradkowski@gmail.com">wgradkowski@gmail.com</a>)
     */
    private static class ISMatTag extends MatTag
    {
        private final MatFileInputStream mfis;
        private final int padding;
		private final boolean compressed;
        
        public ISMatTag(ByteBuffer buf) throws IOException
        {
            //must call parent constructor
            super(0,0);
            int tmp = buf.getInt();
            
            //data not packed in the tag
            if ( tmp >> 16 == 0 )
            {    
                type = tmp;
                size = buf.getInt();
                compressed = false;
            }
            else //data _packed_ in the tag (compressed)
            {
                size = tmp >> 16; // 2 more significant bytes
                type = tmp & 0xffff; // 2 less significant bytes;
                compressed = true;
            }
            padding = getPadding(size, compressed);
            mfis = new MatFileInputStream(buf, type);
        } 
        
        
        public void readToByteBuffer( ByteBuffer buff, ByteStorageSupport<?> storage ) throws IOException
        {
            int elements = size/sizeOf();
            mfis.readToByteBuffer( buff, elements, storage );
            mfis.skip( padding );
        }
        public byte[] readToByteArray() throws IOException
        {
            //allocate memory for array elements
            int elements = size/sizeOf();
            byte[] ab = new byte[elements];
            

            for ( int i = 0; i < elements; i++ )
            {
                ab[i] = mfis.readByte();
            }
            
            //skip padding
            mfis.skip( padding );

            return ab;
        }
        public double[] readToDoubleArray() throws IOException
        {
            //allocate memory for array elements
            int elements = size/sizeOf();
            double[] ad = new double[elements];
            

            for ( int i = 0; i < elements; i++ )
            {
                ad[i] = mfis.readDouble();
            }
            
            //skip padding

            mfis.skip( padding );
            return ad;
        }
        public int[] readToIntArray() throws IOException
        {
            //allocate memory for array elements
            int elements = size/sizeOf();
            int[] ai = new int[elements];
            
            for ( int i = 0; i < elements; i++ )
            {
                ai[i] = mfis.readInt();
            }
            
            //skip padding
            mfis.skip( padding );
            return ai;
        }
        public String readToString() throws IOException
        {
            //
            byte[] bytes = readToByteArray();
            
            return new String( bytes, "UTF-8" );
        	
        }
        
        public char[] readToCharArray() throws IOException
        {
            //allocate memory for array elements
            int elements = size/sizeOf();
            char[] ac = new char[elements];
            

            for ( int i = 0; i < elements; i++ )
            {
                ac[i] = mfis.readChar();
            }
            
            //skip padding
            mfis.skip( padding );
            return ac;
        }
    }
=======
	public static final int MEMORY_MAPPED_FILE = 1;
	public static final int DIRECT_BYTE_BUFFER = 2;
	public static final int HEAP_BYTE_BUFFER = 4;

	/**
	 * MAT-file header
	 */
	private MatFileHeader matFileHeader;
	/**
	 * Container for red <code>MLArray</code>s
	 */
	private Map<String, MLArray> data;
	/**
	 * Tells how bytes are organized in the buffer.
	 */
	private ByteOrder byteOrder;
	/**
	 * Array name filter
	 */
	private MatFileFilter filter;

	/**
	 * Creates instance of <code>MatFileReader</code> and reads MAT-file from
	 * location given as <code>fileName</code>.
	 * 
	 * This method reads MAT-file without filtering.
	 * 
	 * @param fileName
	 *            the MAT-file path <code>String</code>
	 * @throws IOException
	 *             when error occurred while processing the file.
	 */
	public MatFileReader(String fileName) throws FileNotFoundException, IOException
	{
		this(new File(fileName), new MatFileFilter());
	}

	/**
	 * Creates instance of <code>MatFileReader</code> and reads MAT-file from
	 * location given as <code>fileName</code>.
	 * 
	 * Results are filtered by <code>MatFileFilter</code>. Arrays that do not
	 * meet filter match condition will not be available in results.
	 * 
	 * @param fileName
	 *            the MAT-file path <code>String</code>
	 * @param MatFileFilter
	 *            array name filter.
	 * @throws IOException
	 *             when error occurred while processing the file.
	 */
	public MatFileReader(String fileName, MatFileFilter filter) throws IOException
	{
		this(new File(fileName), filter);
	}

	/**
	 * Creates instance of <code>MatFileReader</code> and reads MAT-file from
	 * <code>file</code>.
	 * 
	 * This method reads MAT-file without filtering.
	 * 
	 * @param file
	 *            the MAT-file
	 * @throws IOException
	 *             when error occurred while processing the file.
	 */
	public MatFileReader(File file) throws IOException
	{
		this(file, new MatFileFilter());
	}

	/**
	 * Creates instance of <code>MatFileReader</code> and reads MAT-file from
	 * <code>file</code>.
	 * <p>
	 * Results are filtered by <code>MatFileFilter</code>. Arrays that do not
	 * meet filter match condition will not be available in results.
	 * <p>
	 * <i>Note: this method reads file using the memory mapped file policy, see
	 * notes to </code>
	 * {@link #read(File, MatFileFilter, com.jmatio.io.MatFileReader.MallocPolicy)}
	 * </code>
	 * 
	 * @param file
	 *            the MAT-file
	 * @param MatFileFilter
	 *            array name filter.
	 * @throws IOException
	 *             when error occurred while processing the file.
	 */
	public MatFileReader(File file, MatFileFilter filter) throws IOException
	{
		this();

		read(file, filter, MEMORY_MAPPED_FILE);
	}

	/**
	 * Creates instance of <code>MatFileReader</code> and reads MAT-file from
	 * <code>file</code>.
	 * 
	 * This method reads MAT-file without filtering.
	 * 
	 * @param stream
	 *            the MAT-file stream
	 * @throws IOException
	 *             when error occurred while processing the file.
	 */
	public MatFileReader(InputStream stream) throws IOException
	{
		this(stream, new MatFileFilter());
	}

	/**
	 * Creates instance of <code>MatFileReader</code> and reads MAT-file from
	 * <code>file</code>.
	 * <p>
	 * Results are filtered by <code>MatFileFilter</code>. Arrays that do not
	 * meet filter match condition will not be available in results.
	 * <p>
	 * <i>Note: this method reads file using the memory mapped file policy, see
	 * notes to </code>
	 * {@link #read(File, MatFileFilter, com.jmatio.io.MatFileReader.MallocPolicy)}
	 * </code>
	 * 
	 * @param stream
	 *            the MAT-file stream
	 * @param MatFileFilter
	 *            array name filter.
	 * @throws IOException
	 *             when error occurred while processing the file.
	 */
	public MatFileReader(InputStream stream, MatFileFilter filter) throws IOException
	{
		this();

		read(stream, filter);
	}

	public MatFileReader()
	{
		filter = new MatFileFilter();
		data = new LinkedHashMap<String, MLArray>();
	}

	/**
	 * Reads the content of a MAT-file and returns the mapped content.
	 * <p>
	 * This method calls
	 * <code>read(file, new MatFileFilter(), MallocPolicy.MEMORY_MAPPED_FILE)</code>.
	 * 
	 * @param file
	 *            a valid MAT-file file to be read
	 * @return the same as <code>{@link #getContent()}</code>
	 * @throws IOException
	 *             if error occurs during file processing
	 */
	public synchronized Map<String, MLArray> read(File file) throws IOException
	{
		return read(file, new MatFileFilter(), MEMORY_MAPPED_FILE);
	}

	/**
	 * Reads the content of a MAT-file and returns the mapped content.
	 * <p>
	 * This method calls <code>read(stream, new MatFileFilter())</code>.
	 * 
	 * @param stream
	 *            a valid MAT-file stream to be read
	 * @return the same as <code>{@link #getContent()}</code>
	 * @throws IOException
	 *             if error occurs during file processing
	 */
	public synchronized Map<String, MLArray> read(InputStream stream) throws IOException
	{
		return read(stream, new MatFileFilter());
	}

	/**
	 * Reads the content of a MAT-file and returns the mapped content.
	 * <p>
	 * This method calls <code>read(file, new MatFileFilter(), policy)</code>.
	 * 
	 * @param file
	 *            a valid MAT-file file to be read
	 * @param policy
	 *            the file memory allocation policy
	 * @return the same as <code>{@link #getContent()}</code>
	 * @throws IOException
	 *             if error occurs during file processing
	 */
	public synchronized Map<String, MLArray> read(File file, int policy) throws IOException
	{
		return read(file, new MatFileFilter(), policy);
	}

	/**
	 * Reads the content of a MAT-file and returns the mapped content.
	 * <p>
	 * Because of java bug <a
	 * href="http://bugs.sun.com/bugdatabase/view_bug.do?bug_id=4724038"
	 * >#4724038</a> which disables releasing the memory mapped resource,
	 * additional different allocation modes are available.
	 * <ul>
	 * <li><code>{@link #MEMORY_MAPPED_FILE}</code> - a memory mapped file</li>
	 * <li><code>{@link #DIRECT_BYTE_BUFFER}</code> - a uses
	 * <code>{@link ByteBuffer#allocateDirect(int)}</code> method to read in the
	 * file contents</li>
	 * <li><code>{@link #HEAP_BYTE_BUFFER}</code> - a uses
	 * <code>{@link ByteBuffer#allocate(int)}</code> method to read in the file
	 * contents</li>
	 * </ul>
	 * <i>Note: memory mapped file will try to invoke a nasty code to relase
	 * it's resources</i>
	 * 
	 * @param file
	 *            a valid MAT-file file to be read
	 * @param filter
	 *            the array filter applied during reading
	 * @param policy
	 *            the file memory allocation policy
	 * @return the same as <code>{@link #getContent()}</code>
	 * @see MatFileFilter
	 * @throws IOException
	 *             if error occurs during file processing
	 */
	private static final int DIRECT_BUFFER_LIMIT = 1 << 25;

	public synchronized Map<String, MLArray> read(File file, MatFileFilter filter,
			int policy) throws IOException
	{
		this.filter = filter;

		// clear the results
		for (final String key : data.keySet())
		{
			data.remove(key);
		}

		FileChannel roChannel = null;
		RandomAccessFile raFile = null;
		ByteBuffer buf = null;
		WeakReference<MappedByteBuffer> bufferWeakRef = null;
		try
		{
			// Create a read-only memory-mapped file
			raFile = new RandomAccessFile(file, "r");
			roChannel = raFile.getChannel();
			// until java bug #4715154 is fixed I am not using memory mapped
			// files
			// The bug disables re-opening the memory mapped files for writing
			// or deleting until the VM stops working. In real life I need to
			// open
			// and update files
			switch (policy)
			{
			case DIRECT_BYTE_BUFFER:
				buf = ByteBuffer.allocateDirect((int) roChannel.size());
				roChannel.read(buf, 0);
				buf.rewind();
				break;
			case HEAP_BYTE_BUFFER:
				final int filesize = (int) roChannel.size();
				System.gc();
				buf = ByteBuffer.allocate(filesize);

				// The following two methods couldn't be used (at least under MS
				// Windows)
				// since they are implemented in a suboptimal way. Each of them
				// allocates its own _direct_ buffer of exactly the same size,
				// the buffer passed as parameter has, reads data into it and
				// only afterwards moves data into the buffer passed as
				// parameter.
				// roChannel.read(buf, 0); // ends up in outOfMemory
				// raFile.readFully(buf.array()); // ends up in outOfMemory
				final int numberOfBlocks = filesize / DIRECT_BUFFER_LIMIT
						+ ((filesize % DIRECT_BUFFER_LIMIT) > 0 ? 1 : 0);
				if (numberOfBlocks > 1) {
					ByteBuffer tempByteBuffer = ByteBuffer.allocateDirect(DIRECT_BUFFER_LIMIT);
					for (int block = 0; block < numberOfBlocks; block++) {
						tempByteBuffer.clear();
						roChannel.read(tempByteBuffer, block * DIRECT_BUFFER_LIMIT);
						tempByteBuffer.flip();
						buf.put(tempByteBuffer);
					}
					tempByteBuffer = null;
				} else
					roChannel.read(buf, 0);

				buf.rewind();
				break;
			case MEMORY_MAPPED_FILE:
				buf = roChannel.map(FileChannel.MapMode.READ_ONLY, 0, (int) roChannel.size());
				bufferWeakRef = new WeakReference<MappedByteBuffer>((MappedByteBuffer) buf);
				break;
			default:
				throw new IllegalArgumentException("Unknown file allocation policy");
			}
			// read in file header
			readHeader(buf);

			while (buf.remaining() > 0)
			{
				readData(buf);
			}

			return getContent();
		} catch (final IOException e)
		{
			throw e;
		} finally
		{
			if (roChannel != null)
			{
				roChannel.close();
			}
			if (raFile != null)
			{
				raFile.close();
			}
			if (buf != null && bufferWeakRef != null && policy == MEMORY_MAPPED_FILE)
			{
				try
				{
					clean(buf);
				} catch (final Exception e)
				{
					final int GC_TIMEOUT_MS = 1000;
					buf = null;
					final long start = System.currentTimeMillis();
					while (bufferWeakRef.get() != null)
					{
						if (System.currentTimeMillis() - start > GC_TIMEOUT_MS)
						{
							break; // a hell cannot be unmapped - hopefully GC
									// will
									// do it's job later
						}
						System.gc();
						Thread.yield();
					}
				}
			}
		}
	}

	/**
	 * Read a mat file from a stream. Internally this will read the stream fully
	 * into memory before parsing it.
	 * 
	 * @param stream
	 *            a valid MAT-file stream to be read
	 * @param filter
	 *            the array filter applied during reading
	 * 
	 * @return the same as <code>{@link #getContent()}</code>
	 * @see MatFileFilter
	 * @throws IOException
	 *             if error occurs during file processing
	 */
	public synchronized Map<String, MLArray> read(InputStream stream, MatFileFilter filter) throws IOException
	{
		this.filter = filter;

		data.clear();

		ByteBuffer buf = null;

		final ByteArrayOutputStream2 baos = new ByteArrayOutputStream2();
		copy(stream, baos);
		buf = ByteBuffer.wrap(baos.getBuf(), 0, baos.getCount());

		// read in file header
		readHeader(buf);

		while (buf.remaining() > 0)
		{
			readData(buf);
		}

		return getContent();
	}

	private void copy(InputStream stream, ByteArrayOutputStream2 output) throws IOException {
		final byte[] buffer = new byte[1024 * 4];
		int n = 0;
		while (-1 != (n = stream.read(buffer))) {
			output.write(buffer, 0, n);
		}
	}

	/**
	 * Workaround taken from bug <a
	 * href="http://bugs.sun.com/bugdatabase/view_bug.do?bug_id=4724038"
	 * >#4724038</a> to release the memory mapped byte buffer.
	 * <p>
	 * Little quote from SUN: <i>This is highly inadvisable, to put it mildly.
	 * It is exceedingly dangerous to forcibly unmap a mapped byte buffer that's
	 * visible to Java code. Doing so risks both the security and stability of
	 * the system</i>
	 * <p>
	 * Since the memory byte buffer used to map the file is not exposed to the
	 * outside world, maybe it's save to use it without being cursed by the SUN.
	 * Since there is no other solution this will do (don't trust voodoo GC
	 * invocation)
	 * 
	 * @param buffer
	 *            the buffer to be unmapped
	 * @throws Exception
	 *             all kind of evil stuff
	 */
	private void clean(final Object buffer) throws Exception
	{
		AccessController.doPrivileged(new PrivilegedAction<Object>()
		{
			@Override
			public Object run()
			{
				try
				{
					final Method getCleanerMethod = buffer.getClass().getMethod(
							"cleaner", new Class[0]);
					getCleanerMethod.setAccessible(true);
					final sun.misc.Cleaner cleaner = (sun.misc.Cleaner) getCleanerMethod
							.invoke(buffer, new Object[0]);
					cleaner.clean();
				}
				catch (final Exception e)
				{
					e.printStackTrace();
				}
				return null;
			}
		});
	}

	/**
	 * Gets MAT-file header
	 * 
	 * @return - a <code>MatFileHeader</code> object
	 */
	public MatFileHeader getMatFileHeader()
	{
		return matFileHeader;
	}

	/**
	 * Returns list of <code>MLArray</code> objects that were inside MAT-file
	 * 
	 * @return - a <code>ArrayList</code>
	 * @deprecated use <code>getContent</code> which returns a Map to provide
	 *             easier access to <code>MLArray</code>s contained in MAT-file
	 */
	@Deprecated
	public ArrayList<MLArray> getData()
	{
		return new ArrayList<MLArray>(data.values());
	}

	/**
	 * Returns the value to which the red file maps the specified array name.
	 * 
	 * Returns <code>null</code> if the file contains no content for this name.
	 * 
	 * @param - array name
	 * @return - the <code>MLArray</code> to which this file maps the specified
	 *         name, or null if the file contains no content for this name.
	 */
	public MLArray getMLArray(String name)
	{
		return data.get(name);
	}

	/**
	 * Returns a map of <code>MLArray</code> objects that were inside MAT-file.
	 * 
	 * MLArrays are mapped with MLArrays' names
	 * 
	 * @return - a <code>Map</code> of MLArrays mapped with their names.
	 */
	public Map<String, MLArray> getContent()
	{
		return data;
	}

	private static class _ByteArrayOutputStream extends ByteArrayOutputStream {
		_ByteArrayOutputStream() {
			super();
		}

		_ByteArrayOutputStream(int initialSize) {
			super(initialSize);
		}

		byte[] getReferenceToByteArray() {
			return this.buf;
		}
	}

	private static class _InputStreamFromBuffer extends InputStream {
		private ByteBuffer buf;
		private int limit;

		public _InputStreamFromBuffer(final ByteBuffer buf, final int limit) {
			this.buf = buf;
			this.limit = limit;
		}

		@Override
		public synchronized int read() throws IOException
		{
			// TODO Auto-generated method stub
			throw new RuntimeException("Not yet implemented");
		}

		@Override
		public synchronized int read(byte[] bytes, int off, int len) throws IOException {
			if (!(limit > 0))
			{
				return -1;
			}
			len = Math.min(len, limit);
			// Read only what's left
			buf.get(bytes, off, len);
			limit -= len;
			return len;
		}
	}

	/**
	 * Decompresses (inflates) bytes from input stream. Stream marker is being
	 * set at +<code>numOfBytes</code> position of the stream.
	 * 
	 * @param is
	 *            - input byte buffer
	 * @param numOfBytes
	 *            - number of bytes to be red
	 * @return - new <code>ByteBuffer</code> with inflated block of data
	 * @throws IOException
	 *             when error occurs while reading or inflating the buffer .
	 */
	private ByteBuffer inflate(final ByteBuffer buf, final int numOfBytes) throws IOException
	{
		if (buf.remaining() < numOfBytes)
		{
			throw new MatlabIOException("Compressed buffer length miscalculated!");
		}

		// instead of standard Inlater class instance I use an inflater input
		// stream... gives a great boost to the performance
		final InflaterInputStream iis = new InflaterInputStream(new _InputStreamFromBuffer(buf, numOfBytes));

		// process data decompression
		final byte[] result = new byte[128];
		final _ByteArrayOutputStream baos = new _ByteArrayOutputStream(numOfBytes);
		int i;
		try
		{
			do
			{
				i = iis.read(result, 0, result.length);
				final int len = Math.max(0, i);
				baos.write(result, 0, len);
			} while (i > 0);
		} catch (final IOException e)
		{
			throw new MatlabIOException("Could not decompress data: " + e);
		} finally
		{
			iis.close();
		}
		// create a ByteBuffer from the deflated data
		final ByteBuffer out = ByteBuffer.wrap(baos.getReferenceToByteArray(), 0, baos.size());
		// with proper byte ordering
		out.order(byteOrder);
		return out;
	}

	/**
	 * Reads data form byte buffer. Searches for either
	 * <code>miCOMPRESSED</code> data or <code>miMATRIX</code> data.
	 * 
	 * Compressed data are inflated and the product is recursively passed back
	 * to this same method.
	 * 
	 * Modifies <code>buf</code> position.
	 * 
	 * @param buf
	 *            - input byte buffer
	 * @throws IOException
	 *             when error occurs while reading the buffer.
	 */
	private void readData(ByteBuffer buf) throws IOException
	{
		// read data
		final ISMatTag tag = new ISMatTag(buf);
		switch (tag.type)
		{
		case MatDataTypes.miCOMPRESSED:
			// inflate and recur
			readData(inflate(buf, tag.size));
			break;
		case MatDataTypes.miMATRIX:

			// read in the matrix
			final int pos = buf.position();

			final MLArray element = readMatrix(buf, true);

			if (element != null)
			{
				data.put(element.getName(), element);
			}
			else
			{
				final int red = buf.position() - pos;
				final int toread = tag.size - red;
				buf.position(buf.position() + toread);
			}
			final int red = buf.position() - pos;

			final int toread = tag.size - red;

			if (toread != 0)
			{
				throw new MatlabIOException("Matrix was not red fully! " + toread + " remaining in the buffer.");
			}
			break;
		default:
			throw new MatlabIOException("Incorrect data tag: " + tag);

		}
	}

	/**
	 * Reads miMATRIX from from input stream.
	 * 
	 * If reading was not finished (which is normal for filtered results)
	 * returns <code>null</code>.
	 * 
	 * Modifies <code>buf</code> position to the position when reading finished.
	 * 
	 * Uses recursive processing for some ML**** data types.
	 * 
	 * @param buf
	 *            - input byte buffer
	 * @param isRoot
	 *            - when <code>true</code> informs that if this is a top level
	 *            matrix
	 * @return - <code>MLArray</code> or <code>null</code> if matrix does not
	 *         match <code>filter</code>
	 * @throws IOException
	 *             when error occurs while reading the buffer.
	 */
	private MLArray readMatrix(ByteBuffer buf, boolean isRoot) throws IOException
	{
		// result
		MLArray mlArray;
		ISMatTag tag;

		// read flags
		final int[] flags = readFlags(buf);
		final int attributes = (flags.length != 0) ? flags[0] : 0;
		final int nzmax = (flags.length != 0) ? flags[1] : 0;
		final int type = attributes & 0xff;

		// read Array dimension
		final int[] dims = readDimension(buf);

		// read array Name
		final String name = readName(buf);

		// if this array is filtered out return immediately
		if (isRoot && !filter.matches(name))
		{
			return null;
		}

		// read data >> consider changing it to stategy pattern
		switch (type)
		{
		case MLArray.mxSTRUCT_CLASS:

			final MLStructure struct = new MLStructure(name, dims, type, attributes);

			// field name lenght - this subelement always uses the compressed
			// data element format
			tag = new ISMatTag(buf);
			final int maxlen = buf.getInt(); // maximum field length

			// //// read fields data as Int8
			tag = new ISMatTag(buf);
			// calculate number of fields
			final int numOfFields = tag.size / maxlen;

			// padding after field names
			final int padding = (tag.size % 8) != 0 ? 8 - (tag.size % 8) : 0;

			final String[] fieldNames = new String[numOfFields];
			for (int i = 0; i < numOfFields; i++)
			{
				final byte[] names = new byte[maxlen];
				buf.get(names);
				fieldNames[i] = zeroEndByteArrayToString(names);
			}
			buf.position(buf.position() + padding);
			// read fields
			for (int index = 0; index < struct.getM() * struct.getN(); index++)
			{
				for (int i = 0; i < numOfFields; i++)
				{
					// read matrix recursively
					tag = new ISMatTag(buf);
					if (tag.size > 0)
					{
						final MLArray fieldValue = readMatrix(buf, false);
						struct.setField(fieldNames[i], fieldValue, index);
					}
					else
					{
						struct.setField(fieldNames[i], new MLEmptyArray(), index);
					}
				}
			}
			mlArray = struct;
			break;
		case MLArray.mxCELL_CLASS:
			final MLCell cell = new MLCell(name, dims, type, attributes);
			for (int i = 0; i < cell.getM() * cell.getN(); i++)
			{
				tag = new ISMatTag(buf);
				if (tag.size > 0)
				{
					// read matrix recursively
					final MLArray cellmatrix = readMatrix(buf, false);
					cell.set(cellmatrix, i);
				}
				else
				{
					cell.set(new MLEmptyArray(), i);
				}
			}
			mlArray = cell;
			break;
		case MLArray.mxDOUBLE_CLASS:
			mlArray = new MLDouble(name, dims, type, attributes);
			// read real
			tag = new ISMatTag(buf);
			tag.readToByteBuffer(((MLNumericArray<?>) mlArray).getRealByteBuffer(),
					(MLNumericArray<?>) mlArray);
			// read complex
			if (mlArray.isComplex())
			{
				tag = new ISMatTag(buf);
				tag.readToByteBuffer(((MLNumericArray<?>) mlArray).getImaginaryByteBuffer(),
						(MLNumericArray<?>) mlArray);
			}
			break;
		case MLArray.mxSINGLE_CLASS:
			mlArray = new MLSingle(name, dims, type, attributes);
			// read real
			tag = new ISMatTag(buf);
			tag.readToByteBuffer(((MLNumericArray<?>) mlArray).getRealByteBuffer(),
					(MLNumericArray<?>) mlArray);
			// read complex
			if (mlArray.isComplex())
			{
				tag = new ISMatTag(buf);
				tag.readToByteBuffer(((MLNumericArray<?>) mlArray).getImaginaryByteBuffer(),
						(MLNumericArray<?>) mlArray);
			}
			break;
		case MLArray.mxUINT8_CLASS:
			mlArray = new MLUInt8(name, dims, type, attributes);
			// read real
			tag = new ISMatTag(buf);
			tag.readToByteBuffer(((MLNumericArray<?>) mlArray).getRealByteBuffer(),
					(MLNumericArray<?>) mlArray);
			// read complex
			if (mlArray.isComplex())
			{
				tag = new ISMatTag(buf);
				tag.readToByteBuffer(((MLNumericArray<?>) mlArray).getImaginaryByteBuffer(),
						(MLNumericArray<?>) mlArray);
			}
			break;
		case MLArray.mxINT8_CLASS:
			mlArray = new MLInt8(name, dims, type, attributes);
			// read real
			tag = new ISMatTag(buf);
			tag.readToByteBuffer(((MLNumericArray<?>) mlArray).getRealByteBuffer(),
					(MLNumericArray<?>) mlArray);
			// read complex
			if (mlArray.isComplex())
			{
				tag = new ISMatTag(buf);
				tag.readToByteBuffer(((MLNumericArray<?>) mlArray).getImaginaryByteBuffer(),
						(MLNumericArray<?>) mlArray);
			}
			break;
		case MLArray.mxINT64_CLASS:
			mlArray = new MLInt64(name, dims, type, attributes);
			// read real
			tag = new ISMatTag(buf);
			tag.readToByteBuffer(((MLNumericArray<?>) mlArray).getRealByteBuffer(),
					(MLNumericArray<?>) mlArray);
			// read complex
			if (mlArray.isComplex())
			{
				tag = new ISMatTag(buf);
				tag.readToByteBuffer(((MLNumericArray<?>) mlArray).getImaginaryByteBuffer(),
						(MLNumericArray<?>) mlArray);
			}
			break;
		case MLArray.mxUINT64_CLASS:
			mlArray = new MLUInt64(name, dims, type, attributes);
			// read real
			tag = new ISMatTag(buf);
			tag.readToByteBuffer(((MLNumericArray<?>) mlArray).getRealByteBuffer(),
					(MLNumericArray<?>) mlArray);
			// read complex
			if (mlArray.isComplex())
			{
				tag = new ISMatTag(buf);
				tag.readToByteBuffer(((MLNumericArray<?>) mlArray).getImaginaryByteBuffer(),
						(MLNumericArray<?>) mlArray);
			}
			break;
		case MLArray.mxCHAR_CLASS:
			final MLChar mlchar = new MLChar(name, dims, type, attributes);

			// read real
			tag = new ISMatTag(buf);
			final char[] ac = tag.readToCharArray();
			for (int i = 0; i < ac.length; i++)
			{
				mlchar.setChar(ac[i], i);
			}
			mlArray = mlchar;
			break;
		case MLArray.mxSPARSE_CLASS:
			final MLSparse sparse = new MLSparse(name, dims, attributes, nzmax);
			// read ir (row indices)
			tag = new ISMatTag(buf);
			final int[] ir = tag.readToIntArray();
			// read jc (column count)
			tag = new ISMatTag(buf);
			final int[] jc = tag.readToIntArray();

			// read pr (real part)
			tag = new ISMatTag(buf);
			final double[] ad1 = tag.readToDoubleArray();
			int count = 0;
			for (int column = 0; column < sparse.getN(); column++) {
				while (count < jc[column + 1]) {
					sparse.setReal(ad1[count], ir[count], column);
					count++;
				}
			}

			// read pi (imaginary part)
			if (sparse.isComplex())
			{
				tag = new ISMatTag(buf);
				final double[] ad2 = tag.readToDoubleArray();

				count = 0;
				for (int column = 0; column < sparse.getN(); column++) {
					while (count < jc[column + 1]) {
						sparse.setImaginary(ad2[count], ir[count], column);
						count++;
					}
				}
			}
			mlArray = sparse;
			break;
		// case MLArray.mxOPAQUE_CLASS:
		// //read ir (row indices)
		// tag = new ISMatTag(buf);
		// bytes = new byte[tag.size];
		// // //buf.get(bytes);
		// System.out.println( "Class name: " + new
		// String(tag.readToCharArray()));
		// System.out.println( "Array name: " + name );
		// System.out.println( "Array type: " + type);
		//
		// byte[] nn = new byte[dims.length];
		// for ( int i = 0; i < dims.length; i++ )
		// {
		// nn[i] = (byte)dims[i];
		// }
		// System.out.println( "Array name: " + new String ( nn ) );
		//
		// readData(buf);
		//
		// mlArray = null;
		// break;
		// case MLArray.mxUINT8_CLASS:
		// tag = new ISMatTag(buf);
		// //System.out.println( "Array name: " + name );
		// System.out.println( "Array type: " + type);
		// System.out.println( "Array size: " + tag);
		// System.out.println( "Array flags: " + Arrays.toString(flags));
		// System.out.println( "Array attributes: " + attributes);
		//
		//
		// char[] chars = tag.readToCharArray();
		// byte[] bytes = new byte[chars.length];
		// for ( int i = 0; i < chars.length; i++ )
		// {
		// bytes[i] = (byte)chars[i];
		// }
		// try
		// {
		// ObjectInputStream ois = new ObjectInputStream( new
		// ByteArrayInputStream(bytes) );
		// System.out.println( ois.readObject() );
		// }
		// catch (Exception e)
		// {
		// System.out.println(chars);
		// //System.out.println(Arrays.toString(chars));
		// // TODO Auto-generated catch block
		// //e.printStackTrace();
		//
		// }
		// mlArray = null;
		//
		//
		// break;
		default:
			throw new MatlabIOException("Incorrect matlab array class: " + MLArray.typeToString(type));

		}
		return mlArray;
	}

	byte[] bytes;

	/**
	 * Converts byte array to <code>String</code>.
	 * 
	 * It assumes that String ends with \0 value.
	 * 
	 * @param bytes
	 *            byte array containing the string.
	 * @return String retrieved from byte array.
	 * @throws IOException
	 *             if reading error occurred.
	 */
	private String zeroEndByteArrayToString(byte[] bytes) throws IOException
	{
		final ByteArrayOutputStream baos = new ByteArrayOutputStream();
		final DataOutputStream dos = new DataOutputStream(baos);

		for (int i = 0; i < bytes.length && bytes[i] != 0; i++)
		{
			dos.writeByte(bytes[i]);
		}
		return baos.toString();

	}

	/**
	 * Reads Matrix flags.
	 * 
	 * Modifies <code>buf</code> position.
	 * 
	 * @param buf
	 *            <code>ByteBuffer</code>
	 * @return flags int array
	 * @throws IOException
	 *             if reading from buffer fails
	 */
	private int[] readFlags(ByteBuffer buf) throws IOException
	{
		final ISMatTag tag = new ISMatTag(buf);

		final int[] flags = tag.readToIntArray();

		return flags;
	}

	/**
	 * Reads Matrix dimensions.
	 * 
	 * Modifies <code>buf</code> position.
	 * 
	 * @param buf
	 *            <code>ByteBuffer</code>
	 * @return dimensions int array
	 * @throws IOException
	 *             if reading from buffer fails
	 */
	private int[] readDimension(ByteBuffer buf) throws IOException
	{

		final ISMatTag tag = new ISMatTag(buf);
		final int[] dims = tag.readToIntArray();
		return dims;

	}

	/**
	 * Reads Matrix name.
	 * 
	 * Modifies <code>buf</code> position.
	 * 
	 * @param buf
	 *            <code>ByteBuffer</code>
	 * @return name <code>String</code>
	 * @throws IOException
	 *             if reading from buffer fails
	 */
	private String readName(ByteBuffer buf) throws IOException
	{
		String s;

		final ISMatTag tag = new ISMatTag(buf);
		final char[] ac = tag.readToCharArray();
		s = new String(ac);

		return s;
	}

	/**
	 * Reads MAT-file header.
	 * 
	 * Modifies <code>buf</code> position.
	 * 
	 * @param buf
	 *            <code>ByteBuffer</code>
	 * @throws IOException
	 *             if reading from buffer fails or if this is not a valid
	 *             MAT-file
	 */
	private void readHeader(ByteBuffer buf) throws IOException
	{
		// header values
		String description;
		int version;
		final byte[] endianIndicator = new byte[2];

		// descriptive text 116 bytes
		final byte[] descriptionBuffer = new byte[116];
		buf.get(descriptionBuffer);

		description = zeroEndByteArrayToString(descriptionBuffer);

		if (!description.matches("MATLAB 5.0 MAT-file.*"))
		{
			throw new MatlabIOException("This is not a valid MATLAB 5.0 MAT-file.");
		}

		// subsyst data offset 8 bytes
		buf.position(buf.position() + 8);

		final byte[] bversion = new byte[2];
		// version 2 bytes
		buf.get(bversion);

		// endian indicator 2 bytes
		buf.get(endianIndicator);

		// program reading the MAT-file must perform byte swapping to interpret
		// the data
		// in the MAT-file correctly
		if ((char) endianIndicator[0] == 'I' && (char) endianIndicator[1] == 'M')
		{
			byteOrder = ByteOrder.LITTLE_ENDIAN;
			version = bversion[1] & 0xff | bversion[0] << 8;
		}
		else
		{
			byteOrder = ByteOrder.BIG_ENDIAN;
			version = bversion[0] & 0xff | bversion[1] << 8;
		}

		buf.order(byteOrder);

		matFileHeader = new MatFileHeader(description, version, endianIndicator);
	}

	/**
	 * TAG operator. Facilitates reading operations.
	 * 
	 * <i>Note: reading from buffer modifies it's position</i>
	 * 
	 * @author Wojciech Gradkowski (<a
	 *         href="mailto:wgradkowski@gmail.com">wgradkowski@gmail.com</a>)
	 */
	private static class ISMatTag extends MatTag
	{
		public ByteBuffer buf;
		private int padding;

		public ISMatTag(ByteBuffer buf) throws IOException
		{
			// must call parent constructor
			super(0, 0);
			this.buf = buf;
			final int tmp = buf.getInt();

			boolean compressed;
			// data not packed in the tag
			if (tmp >> 16 == 0)
			{
				type = tmp;
				size = buf.getInt();
				compressed = false;
			}
			else // data _packed_ in the tag (compressed)
			{
				size = tmp >> 16; // 2 more significant bytes
				type = tmp & 0xffff; // 2 less significant bytes;
				compressed = true;
			}
			padding = getPadding(size, compressed);
		}

		public void readToByteBuffer(ByteBuffer buff, ByteStorageSupport<?> storage) throws IOException
		{
			final MatFileInputStream mfis = new MatFileInputStream(buf, type);
			final int elements = size / sizeOf();
			mfis.readToByteBuffer(buff, elements, storage);
			// skip padding
			if (padding > 0)
			{
				buf.position(buf.position() + padding);
			}
		}

		public byte[] readToByteArray() throws IOException
		{
			// allocate memory for array elements
			final int elements = size / sizeOf();
			final byte[] ab = new byte[elements];

			final MatFileInputStream mfis = new MatFileInputStream(buf, type);

			for (int i = 0; i < elements; i++)
			{
				ab[i] = mfis.readByte();
			}

			// skip padding
			if (padding > 0)
			{
				buf.position(buf.position() + padding);
			}
			return ab;
		}

		public double[] readToDoubleArray() throws IOException
		{
			// allocate memory for array elements
			final int elements = size / sizeOf();
			final double[] ad = new double[elements];

			final MatFileInputStream mfis = new MatFileInputStream(buf, type);

			for (int i = 0; i < elements; i++)
			{
				ad[i] = mfis.readDouble();
			}

			// skip padding
			if (padding > 0)
			{
				buf.position(buf.position() + padding);
			}
			return ad;
		}

		public int[] readToIntArray() throws IOException
		{
			// allocate memory for array elements
			final int elements = size / sizeOf();
			final int[] ai = new int[elements];

			final MatFileInputStream mfis = new MatFileInputStream(buf, type);

			for (int i = 0; i < elements; i++)
			{
				ai[i] = mfis.readInt();
			}

			// skip padding
			if (padding > 0)
			{
				buf.position(buf.position() + padding);
			}
			return ai;
		}

		public char[] readToCharArray() throws IOException
		{
			// allocate memory for array elements
			final int elements = size / sizeOf();
			final char[] ac = new char[elements];

			final MatFileInputStream mfis = new MatFileInputStream(buf, type);

			for (int i = 0; i < elements; i++)
			{
				ac[i] = mfis.readChar();
			}

			// skip padding
			if (padding > 0)
			{
				buf.position(buf.position() + padding);
			}
			return ac;
		}
	}
>>>>>>> fb48d2d9
}<|MERGE_RESOLUTION|>--- conflicted
+++ resolved
@@ -69,7 +69,6 @@
  */
 public class MatFileReader
 {
-<<<<<<< HEAD
     public static final int MEMORY_MAPPED_FILE = 1;
     public static final int DIRECT_BYTE_BUFFER = 2;
     public static final int HEAP_BYTE_BUFFER   = 4;
@@ -161,6 +160,48 @@
         filter  = new MatFileFilter();
         data    = new LinkedHashMap<String, MLArray>();
     }
+
+    /**
+     * Creates instance of <code>MatFileReader</code> and reads MAT-file from
+     * <code>file</code>.
+     * 
+     * This method reads MAT-file without filtering.
+     * 
+     * @param stream
+     *            the MAT-file stream
+     * @throws IOException
+     *             when error occurred while processing the file.
+     */
+    public MatFileReader(InputStream stream) throws IOException
+    {
+        this(stream, new MatFileFilter());
+    }
+
+    /**
+     * Creates instance of <code>MatFileReader</code> and reads MAT-file from
+     * <code>file</code>.
+     * <p>
+     * Results are filtered by <code>MatFileFilter</code>. Arrays that do not
+     * meet filter match condition will not be available in results.
+     * <p>
+     * <i>Note: this method reads file using the memory mapped file policy, see
+     * notes to </code>
+     * {@link #read(File, MatFileFilter, com.jmatio.io.MatFileReader.MallocPolicy)}
+     * </code>
+     * 
+     * @param stream
+     *            the MAT-file stream
+     * @param MatFileFilter
+     *            array name filter.
+     * @throws IOException
+     *             when error occurred while processing the file.
+     */
+    public MatFileReader(InputStream stream, MatFileFilter filter) throws IOException
+    {
+        this();
+
+        read(stream, filter);
+    }
     
     /**
      * Reads the content of a MAT-file and returns the mapped content.
@@ -178,6 +219,23 @@
     {
        return read(file, new MatFileFilter(), MEMORY_MAPPED_FILE);
     }
+
+    /**
+     * Reads the content of a MAT-file and returns the mapped content.
+     * <p>
+     * This method calls <code>read(stream, new MatFileFilter())</code>.
+     * 
+     * @param stream
+     *            a valid MAT-file stream to be read
+     * @return the same as <code>{@link #getContent()}</code>
+     * @throws IOException
+     *             if error occurs during file processing
+     */
+    public synchronized Map<String, MLArray> read(InputStream stream) throws IOException
+    {
+        return read(stream, new MatFileFilter());
+    }
+
     /**
      * Reads the content of a MAT-file and returns the mapped content.
      * <p>
@@ -343,6 +401,50 @@
         
     }
     
+    /**
+     * Read a mat file from a stream. Internally this will read the stream fully
+     * into memory before parsing it.
+     * 
+     * @param stream
+     *            a valid MAT-file stream to be read
+     * @param filter
+     *            the array filter applied during reading
+     * 
+     * @return the same as <code>{@link #getContent()}</code>
+     * @see MatFileFilter
+     * @throws IOException
+     *             if error occurs during file processing
+     */
+    public synchronized Map<String, MLArray> read(InputStream stream, MatFileFilter filter) throws IOException
+    {
+        this.filter = filter;
+
+        data.clear();
+
+        ByteBuffer buf = null;
+
+        final ByteArrayOutputStream2 baos = new ByteArrayOutputStream2();
+        copy(stream, baos);
+        buf = ByteBuffer.wrap(baos.getBuf(), 0, baos.getCount());
+
+        // read in file header
+        readHeader(buf);
+
+        while (buf.remaining() > 0)
+        {
+            readData(buf);
+        }
+
+        return getContent();
+    }
+
+    private void copy(InputStream stream, ByteArrayOutputStream2 output) throws IOException {
+        final byte[] buffer = new byte[1024 * 4];
+        int n = 0;
+        while (-1 != (n = stream.read(buffer))) {
+            output.write(buffer, 0, n);
+        }
+    }
     /**
      * Workaround taken from bug <a
      * href="http://bugs.sun.com/bugdatabase/view_bug.do?bug_id=4724038">#4724038</a>
@@ -1177,1223 +1279,5 @@
             return ac;
         }
     }
-=======
-	public static final int MEMORY_MAPPED_FILE = 1;
-	public static final int DIRECT_BYTE_BUFFER = 2;
-	public static final int HEAP_BYTE_BUFFER = 4;
-
-	/**
-	 * MAT-file header
-	 */
-	private MatFileHeader matFileHeader;
-	/**
-	 * Container for red <code>MLArray</code>s
-	 */
-	private Map<String, MLArray> data;
-	/**
-	 * Tells how bytes are organized in the buffer.
-	 */
-	private ByteOrder byteOrder;
-	/**
-	 * Array name filter
-	 */
-	private MatFileFilter filter;
-
-	/**
-	 * Creates instance of <code>MatFileReader</code> and reads MAT-file from
-	 * location given as <code>fileName</code>.
-	 * 
-	 * This method reads MAT-file without filtering.
-	 * 
-	 * @param fileName
-	 *            the MAT-file path <code>String</code>
-	 * @throws IOException
-	 *             when error occurred while processing the file.
-	 */
-	public MatFileReader(String fileName) throws FileNotFoundException, IOException
-	{
-		this(new File(fileName), new MatFileFilter());
-	}
-
-	/**
-	 * Creates instance of <code>MatFileReader</code> and reads MAT-file from
-	 * location given as <code>fileName</code>.
-	 * 
-	 * Results are filtered by <code>MatFileFilter</code>. Arrays that do not
-	 * meet filter match condition will not be available in results.
-	 * 
-	 * @param fileName
-	 *            the MAT-file path <code>String</code>
-	 * @param MatFileFilter
-	 *            array name filter.
-	 * @throws IOException
-	 *             when error occurred while processing the file.
-	 */
-	public MatFileReader(String fileName, MatFileFilter filter) throws IOException
-	{
-		this(new File(fileName), filter);
-	}
-
-	/**
-	 * Creates instance of <code>MatFileReader</code> and reads MAT-file from
-	 * <code>file</code>.
-	 * 
-	 * This method reads MAT-file without filtering.
-	 * 
-	 * @param file
-	 *            the MAT-file
-	 * @throws IOException
-	 *             when error occurred while processing the file.
-	 */
-	public MatFileReader(File file) throws IOException
-	{
-		this(file, new MatFileFilter());
-	}
-
-	/**
-	 * Creates instance of <code>MatFileReader</code> and reads MAT-file from
-	 * <code>file</code>.
-	 * <p>
-	 * Results are filtered by <code>MatFileFilter</code>. Arrays that do not
-	 * meet filter match condition will not be available in results.
-	 * <p>
-	 * <i>Note: this method reads file using the memory mapped file policy, see
-	 * notes to </code>
-	 * {@link #read(File, MatFileFilter, com.jmatio.io.MatFileReader.MallocPolicy)}
-	 * </code>
-	 * 
-	 * @param file
-	 *            the MAT-file
-	 * @param MatFileFilter
-	 *            array name filter.
-	 * @throws IOException
-	 *             when error occurred while processing the file.
-	 */
-	public MatFileReader(File file, MatFileFilter filter) throws IOException
-	{
-		this();
-
-		read(file, filter, MEMORY_MAPPED_FILE);
-	}
-
-	/**
-	 * Creates instance of <code>MatFileReader</code> and reads MAT-file from
-	 * <code>file</code>.
-	 * 
-	 * This method reads MAT-file without filtering.
-	 * 
-	 * @param stream
-	 *            the MAT-file stream
-	 * @throws IOException
-	 *             when error occurred while processing the file.
-	 */
-	public MatFileReader(InputStream stream) throws IOException
-	{
-		this(stream, new MatFileFilter());
-	}
-
-	/**
-	 * Creates instance of <code>MatFileReader</code> and reads MAT-file from
-	 * <code>file</code>.
-	 * <p>
-	 * Results are filtered by <code>MatFileFilter</code>. Arrays that do not
-	 * meet filter match condition will not be available in results.
-	 * <p>
-	 * <i>Note: this method reads file using the memory mapped file policy, see
-	 * notes to </code>
-	 * {@link #read(File, MatFileFilter, com.jmatio.io.MatFileReader.MallocPolicy)}
-	 * </code>
-	 * 
-	 * @param stream
-	 *            the MAT-file stream
-	 * @param MatFileFilter
-	 *            array name filter.
-	 * @throws IOException
-	 *             when error occurred while processing the file.
-	 */
-	public MatFileReader(InputStream stream, MatFileFilter filter) throws IOException
-	{
-		this();
-
-		read(stream, filter);
-	}
-
-	public MatFileReader()
-	{
-		filter = new MatFileFilter();
-		data = new LinkedHashMap<String, MLArray>();
-	}
-
-	/**
-	 * Reads the content of a MAT-file and returns the mapped content.
-	 * <p>
-	 * This method calls
-	 * <code>read(file, new MatFileFilter(), MallocPolicy.MEMORY_MAPPED_FILE)</code>.
-	 * 
-	 * @param file
-	 *            a valid MAT-file file to be read
-	 * @return the same as <code>{@link #getContent()}</code>
-	 * @throws IOException
-	 *             if error occurs during file processing
-	 */
-	public synchronized Map<String, MLArray> read(File file) throws IOException
-	{
-		return read(file, new MatFileFilter(), MEMORY_MAPPED_FILE);
-	}
-
-	/**
-	 * Reads the content of a MAT-file and returns the mapped content.
-	 * <p>
-	 * This method calls <code>read(stream, new MatFileFilter())</code>.
-	 * 
-	 * @param stream
-	 *            a valid MAT-file stream to be read
-	 * @return the same as <code>{@link #getContent()}</code>
-	 * @throws IOException
-	 *             if error occurs during file processing
-	 */
-	public synchronized Map<String, MLArray> read(InputStream stream) throws IOException
-	{
-		return read(stream, new MatFileFilter());
-	}
-
-	/**
-	 * Reads the content of a MAT-file and returns the mapped content.
-	 * <p>
-	 * This method calls <code>read(file, new MatFileFilter(), policy)</code>.
-	 * 
-	 * @param file
-	 *            a valid MAT-file file to be read
-	 * @param policy
-	 *            the file memory allocation policy
-	 * @return the same as <code>{@link #getContent()}</code>
-	 * @throws IOException
-	 *             if error occurs during file processing
-	 */
-	public synchronized Map<String, MLArray> read(File file, int policy) throws IOException
-	{
-		return read(file, new MatFileFilter(), policy);
-	}
-
-	/**
-	 * Reads the content of a MAT-file and returns the mapped content.
-	 * <p>
-	 * Because of java bug <a
-	 * href="http://bugs.sun.com/bugdatabase/view_bug.do?bug_id=4724038"
-	 * >#4724038</a> which disables releasing the memory mapped resource,
-	 * additional different allocation modes are available.
-	 * <ul>
-	 * <li><code>{@link #MEMORY_MAPPED_FILE}</code> - a memory mapped file</li>
-	 * <li><code>{@link #DIRECT_BYTE_BUFFER}</code> - a uses
-	 * <code>{@link ByteBuffer#allocateDirect(int)}</code> method to read in the
-	 * file contents</li>
-	 * <li><code>{@link #HEAP_BYTE_BUFFER}</code> - a uses
-	 * <code>{@link ByteBuffer#allocate(int)}</code> method to read in the file
-	 * contents</li>
-	 * </ul>
-	 * <i>Note: memory mapped file will try to invoke a nasty code to relase
-	 * it's resources</i>
-	 * 
-	 * @param file
-	 *            a valid MAT-file file to be read
-	 * @param filter
-	 *            the array filter applied during reading
-	 * @param policy
-	 *            the file memory allocation policy
-	 * @return the same as <code>{@link #getContent()}</code>
-	 * @see MatFileFilter
-	 * @throws IOException
-	 *             if error occurs during file processing
-	 */
-	private static final int DIRECT_BUFFER_LIMIT = 1 << 25;
-
-	public synchronized Map<String, MLArray> read(File file, MatFileFilter filter,
-			int policy) throws IOException
-	{
-		this.filter = filter;
-
-		// clear the results
-		for (final String key : data.keySet())
-		{
-			data.remove(key);
-		}
-
-		FileChannel roChannel = null;
-		RandomAccessFile raFile = null;
-		ByteBuffer buf = null;
-		WeakReference<MappedByteBuffer> bufferWeakRef = null;
-		try
-		{
-			// Create a read-only memory-mapped file
-			raFile = new RandomAccessFile(file, "r");
-			roChannel = raFile.getChannel();
-			// until java bug #4715154 is fixed I am not using memory mapped
-			// files
-			// The bug disables re-opening the memory mapped files for writing
-			// or deleting until the VM stops working. In real life I need to
-			// open
-			// and update files
-			switch (policy)
-			{
-			case DIRECT_BYTE_BUFFER:
-				buf = ByteBuffer.allocateDirect((int) roChannel.size());
-				roChannel.read(buf, 0);
-				buf.rewind();
-				break;
-			case HEAP_BYTE_BUFFER:
-				final int filesize = (int) roChannel.size();
-				System.gc();
-				buf = ByteBuffer.allocate(filesize);
-
-				// The following two methods couldn't be used (at least under MS
-				// Windows)
-				// since they are implemented in a suboptimal way. Each of them
-				// allocates its own _direct_ buffer of exactly the same size,
-				// the buffer passed as parameter has, reads data into it and
-				// only afterwards moves data into the buffer passed as
-				// parameter.
-				// roChannel.read(buf, 0); // ends up in outOfMemory
-				// raFile.readFully(buf.array()); // ends up in outOfMemory
-				final int numberOfBlocks = filesize / DIRECT_BUFFER_LIMIT
-						+ ((filesize % DIRECT_BUFFER_LIMIT) > 0 ? 1 : 0);
-				if (numberOfBlocks > 1) {
-					ByteBuffer tempByteBuffer = ByteBuffer.allocateDirect(DIRECT_BUFFER_LIMIT);
-					for (int block = 0; block < numberOfBlocks; block++) {
-						tempByteBuffer.clear();
-						roChannel.read(tempByteBuffer, block * DIRECT_BUFFER_LIMIT);
-						tempByteBuffer.flip();
-						buf.put(tempByteBuffer);
-					}
-					tempByteBuffer = null;
-				} else
-					roChannel.read(buf, 0);
-
-				buf.rewind();
-				break;
-			case MEMORY_MAPPED_FILE:
-				buf = roChannel.map(FileChannel.MapMode.READ_ONLY, 0, (int) roChannel.size());
-				bufferWeakRef = new WeakReference<MappedByteBuffer>((MappedByteBuffer) buf);
-				break;
-			default:
-				throw new IllegalArgumentException("Unknown file allocation policy");
-			}
-			// read in file header
-			readHeader(buf);
-
-			while (buf.remaining() > 0)
-			{
-				readData(buf);
-			}
-
-			return getContent();
-		} catch (final IOException e)
-		{
-			throw e;
-		} finally
-		{
-			if (roChannel != null)
-			{
-				roChannel.close();
-			}
-			if (raFile != null)
-			{
-				raFile.close();
-			}
-			if (buf != null && bufferWeakRef != null && policy == MEMORY_MAPPED_FILE)
-			{
-				try
-				{
-					clean(buf);
-				} catch (final Exception e)
-				{
-					final int GC_TIMEOUT_MS = 1000;
-					buf = null;
-					final long start = System.currentTimeMillis();
-					while (bufferWeakRef.get() != null)
-					{
-						if (System.currentTimeMillis() - start > GC_TIMEOUT_MS)
-						{
-							break; // a hell cannot be unmapped - hopefully GC
-									// will
-									// do it's job later
-						}
-						System.gc();
-						Thread.yield();
-					}
-				}
-			}
-		}
-	}
-
-	/**
-	 * Read a mat file from a stream. Internally this will read the stream fully
-	 * into memory before parsing it.
-	 * 
-	 * @param stream
-	 *            a valid MAT-file stream to be read
-	 * @param filter
-	 *            the array filter applied during reading
-	 * 
-	 * @return the same as <code>{@link #getContent()}</code>
-	 * @see MatFileFilter
-	 * @throws IOException
-	 *             if error occurs during file processing
-	 */
-	public synchronized Map<String, MLArray> read(InputStream stream, MatFileFilter filter) throws IOException
-	{
-		this.filter = filter;
-
-		data.clear();
-
-		ByteBuffer buf = null;
-
-		final ByteArrayOutputStream2 baos = new ByteArrayOutputStream2();
-		copy(stream, baos);
-		buf = ByteBuffer.wrap(baos.getBuf(), 0, baos.getCount());
-
-		// read in file header
-		readHeader(buf);
-
-		while (buf.remaining() > 0)
-		{
-			readData(buf);
-		}
-
-		return getContent();
-	}
-
-	private void copy(InputStream stream, ByteArrayOutputStream2 output) throws IOException {
-		final byte[] buffer = new byte[1024 * 4];
-		int n = 0;
-		while (-1 != (n = stream.read(buffer))) {
-			output.write(buffer, 0, n);
-		}
-	}
-
-	/**
-	 * Workaround taken from bug <a
-	 * href="http://bugs.sun.com/bugdatabase/view_bug.do?bug_id=4724038"
-	 * >#4724038</a> to release the memory mapped byte buffer.
-	 * <p>
-	 * Little quote from SUN: <i>This is highly inadvisable, to put it mildly.
-	 * It is exceedingly dangerous to forcibly unmap a mapped byte buffer that's
-	 * visible to Java code. Doing so risks both the security and stability of
-	 * the system</i>
-	 * <p>
-	 * Since the memory byte buffer used to map the file is not exposed to the
-	 * outside world, maybe it's save to use it without being cursed by the SUN.
-	 * Since there is no other solution this will do (don't trust voodoo GC
-	 * invocation)
-	 * 
-	 * @param buffer
-	 *            the buffer to be unmapped
-	 * @throws Exception
-	 *             all kind of evil stuff
-	 */
-	private void clean(final Object buffer) throws Exception
-	{
-		AccessController.doPrivileged(new PrivilegedAction<Object>()
-		{
-			@Override
-			public Object run()
-			{
-				try
-				{
-					final Method getCleanerMethod = buffer.getClass().getMethod(
-							"cleaner", new Class[0]);
-					getCleanerMethod.setAccessible(true);
-					final sun.misc.Cleaner cleaner = (sun.misc.Cleaner) getCleanerMethod
-							.invoke(buffer, new Object[0]);
-					cleaner.clean();
-				}
-				catch (final Exception e)
-				{
-					e.printStackTrace();
-				}
-				return null;
-			}
-		});
-	}
-
-	/**
-	 * Gets MAT-file header
-	 * 
-	 * @return - a <code>MatFileHeader</code> object
-	 */
-	public MatFileHeader getMatFileHeader()
-	{
-		return matFileHeader;
-	}
-
-	/**
-	 * Returns list of <code>MLArray</code> objects that were inside MAT-file
-	 * 
-	 * @return - a <code>ArrayList</code>
-	 * @deprecated use <code>getContent</code> which returns a Map to provide
-	 *             easier access to <code>MLArray</code>s contained in MAT-file
-	 */
-	@Deprecated
-	public ArrayList<MLArray> getData()
-	{
-		return new ArrayList<MLArray>(data.values());
-	}
-
-	/**
-	 * Returns the value to which the red file maps the specified array name.
-	 * 
-	 * Returns <code>null</code> if the file contains no content for this name.
-	 * 
-	 * @param - array name
-	 * @return - the <code>MLArray</code> to which this file maps the specified
-	 *         name, or null if the file contains no content for this name.
-	 */
-	public MLArray getMLArray(String name)
-	{
-		return data.get(name);
-	}
-
-	/**
-	 * Returns a map of <code>MLArray</code> objects that were inside MAT-file.
-	 * 
-	 * MLArrays are mapped with MLArrays' names
-	 * 
-	 * @return - a <code>Map</code> of MLArrays mapped with their names.
-	 */
-	public Map<String, MLArray> getContent()
-	{
-		return data;
-	}
-
-	private static class _ByteArrayOutputStream extends ByteArrayOutputStream {
-		_ByteArrayOutputStream() {
-			super();
-		}
-
-		_ByteArrayOutputStream(int initialSize) {
-			super(initialSize);
-		}
-
-		byte[] getReferenceToByteArray() {
-			return this.buf;
-		}
-	}
-
-	private static class _InputStreamFromBuffer extends InputStream {
-		private ByteBuffer buf;
-		private int limit;
-
-		public _InputStreamFromBuffer(final ByteBuffer buf, final int limit) {
-			this.buf = buf;
-			this.limit = limit;
-		}
-
-		@Override
-		public synchronized int read() throws IOException
-		{
-			// TODO Auto-generated method stub
-			throw new RuntimeException("Not yet implemented");
-		}
-
-		@Override
-		public synchronized int read(byte[] bytes, int off, int len) throws IOException {
-			if (!(limit > 0))
-			{
-				return -1;
-			}
-			len = Math.min(len, limit);
-			// Read only what's left
-			buf.get(bytes, off, len);
-			limit -= len;
-			return len;
-		}
-	}
-
-	/**
-	 * Decompresses (inflates) bytes from input stream. Stream marker is being
-	 * set at +<code>numOfBytes</code> position of the stream.
-	 * 
-	 * @param is
-	 *            - input byte buffer
-	 * @param numOfBytes
-	 *            - number of bytes to be red
-	 * @return - new <code>ByteBuffer</code> with inflated block of data
-	 * @throws IOException
-	 *             when error occurs while reading or inflating the buffer .
-	 */
-	private ByteBuffer inflate(final ByteBuffer buf, final int numOfBytes) throws IOException
-	{
-		if (buf.remaining() < numOfBytes)
-		{
-			throw new MatlabIOException("Compressed buffer length miscalculated!");
-		}
-
-		// instead of standard Inlater class instance I use an inflater input
-		// stream... gives a great boost to the performance
-		final InflaterInputStream iis = new InflaterInputStream(new _InputStreamFromBuffer(buf, numOfBytes));
-
-		// process data decompression
-		final byte[] result = new byte[128];
-		final _ByteArrayOutputStream baos = new _ByteArrayOutputStream(numOfBytes);
-		int i;
-		try
-		{
-			do
-			{
-				i = iis.read(result, 0, result.length);
-				final int len = Math.max(0, i);
-				baos.write(result, 0, len);
-			} while (i > 0);
-		} catch (final IOException e)
-		{
-			throw new MatlabIOException("Could not decompress data: " + e);
-		} finally
-		{
-			iis.close();
-		}
-		// create a ByteBuffer from the deflated data
-		final ByteBuffer out = ByteBuffer.wrap(baos.getReferenceToByteArray(), 0, baos.size());
-		// with proper byte ordering
-		out.order(byteOrder);
-		return out;
-	}
-
-	/**
-	 * Reads data form byte buffer. Searches for either
-	 * <code>miCOMPRESSED</code> data or <code>miMATRIX</code> data.
-	 * 
-	 * Compressed data are inflated and the product is recursively passed back
-	 * to this same method.
-	 * 
-	 * Modifies <code>buf</code> position.
-	 * 
-	 * @param buf
-	 *            - input byte buffer
-	 * @throws IOException
-	 *             when error occurs while reading the buffer.
-	 */
-	private void readData(ByteBuffer buf) throws IOException
-	{
-		// read data
-		final ISMatTag tag = new ISMatTag(buf);
-		switch (tag.type)
-		{
-		case MatDataTypes.miCOMPRESSED:
-			// inflate and recur
-			readData(inflate(buf, tag.size));
-			break;
-		case MatDataTypes.miMATRIX:
-
-			// read in the matrix
-			final int pos = buf.position();
-
-			final MLArray element = readMatrix(buf, true);
-
-			if (element != null)
-			{
-				data.put(element.getName(), element);
-			}
-			else
-			{
-				final int red = buf.position() - pos;
-				final int toread = tag.size - red;
-				buf.position(buf.position() + toread);
-			}
-			final int red = buf.position() - pos;
-
-			final int toread = tag.size - red;
-
-			if (toread != 0)
-			{
-				throw new MatlabIOException("Matrix was not red fully! " + toread + " remaining in the buffer.");
-			}
-			break;
-		default:
-			throw new MatlabIOException("Incorrect data tag: " + tag);
-
-		}
-	}
-
-	/**
-	 * Reads miMATRIX from from input stream.
-	 * 
-	 * If reading was not finished (which is normal for filtered results)
-	 * returns <code>null</code>.
-	 * 
-	 * Modifies <code>buf</code> position to the position when reading finished.
-	 * 
-	 * Uses recursive processing for some ML**** data types.
-	 * 
-	 * @param buf
-	 *            - input byte buffer
-	 * @param isRoot
-	 *            - when <code>true</code> informs that if this is a top level
-	 *            matrix
-	 * @return - <code>MLArray</code> or <code>null</code> if matrix does not
-	 *         match <code>filter</code>
-	 * @throws IOException
-	 *             when error occurs while reading the buffer.
-	 */
-	private MLArray readMatrix(ByteBuffer buf, boolean isRoot) throws IOException
-	{
-		// result
-		MLArray mlArray;
-		ISMatTag tag;
-
-		// read flags
-		final int[] flags = readFlags(buf);
-		final int attributes = (flags.length != 0) ? flags[0] : 0;
-		final int nzmax = (flags.length != 0) ? flags[1] : 0;
-		final int type = attributes & 0xff;
-
-		// read Array dimension
-		final int[] dims = readDimension(buf);
-
-		// read array Name
-		final String name = readName(buf);
-
-		// if this array is filtered out return immediately
-		if (isRoot && !filter.matches(name))
-		{
-			return null;
-		}
-
-		// read data >> consider changing it to stategy pattern
-		switch (type)
-		{
-		case MLArray.mxSTRUCT_CLASS:
-
-			final MLStructure struct = new MLStructure(name, dims, type, attributes);
-
-			// field name lenght - this subelement always uses the compressed
-			// data element format
-			tag = new ISMatTag(buf);
-			final int maxlen = buf.getInt(); // maximum field length
-
-			// //// read fields data as Int8
-			tag = new ISMatTag(buf);
-			// calculate number of fields
-			final int numOfFields = tag.size / maxlen;
-
-			// padding after field names
-			final int padding = (tag.size % 8) != 0 ? 8 - (tag.size % 8) : 0;
-
-			final String[] fieldNames = new String[numOfFields];
-			for (int i = 0; i < numOfFields; i++)
-			{
-				final byte[] names = new byte[maxlen];
-				buf.get(names);
-				fieldNames[i] = zeroEndByteArrayToString(names);
-			}
-			buf.position(buf.position() + padding);
-			// read fields
-			for (int index = 0; index < struct.getM() * struct.getN(); index++)
-			{
-				for (int i = 0; i < numOfFields; i++)
-				{
-					// read matrix recursively
-					tag = new ISMatTag(buf);
-					if (tag.size > 0)
-					{
-						final MLArray fieldValue = readMatrix(buf, false);
-						struct.setField(fieldNames[i], fieldValue, index);
-					}
-					else
-					{
-						struct.setField(fieldNames[i], new MLEmptyArray(), index);
-					}
-				}
-			}
-			mlArray = struct;
-			break;
-		case MLArray.mxCELL_CLASS:
-			final MLCell cell = new MLCell(name, dims, type, attributes);
-			for (int i = 0; i < cell.getM() * cell.getN(); i++)
-			{
-				tag = new ISMatTag(buf);
-				if (tag.size > 0)
-				{
-					// read matrix recursively
-					final MLArray cellmatrix = readMatrix(buf, false);
-					cell.set(cellmatrix, i);
-				}
-				else
-				{
-					cell.set(new MLEmptyArray(), i);
-				}
-			}
-			mlArray = cell;
-			break;
-		case MLArray.mxDOUBLE_CLASS:
-			mlArray = new MLDouble(name, dims, type, attributes);
-			// read real
-			tag = new ISMatTag(buf);
-			tag.readToByteBuffer(((MLNumericArray<?>) mlArray).getRealByteBuffer(),
-					(MLNumericArray<?>) mlArray);
-			// read complex
-			if (mlArray.isComplex())
-			{
-				tag = new ISMatTag(buf);
-				tag.readToByteBuffer(((MLNumericArray<?>) mlArray).getImaginaryByteBuffer(),
-						(MLNumericArray<?>) mlArray);
-			}
-			break;
-		case MLArray.mxSINGLE_CLASS:
-			mlArray = new MLSingle(name, dims, type, attributes);
-			// read real
-			tag = new ISMatTag(buf);
-			tag.readToByteBuffer(((MLNumericArray<?>) mlArray).getRealByteBuffer(),
-					(MLNumericArray<?>) mlArray);
-			// read complex
-			if (mlArray.isComplex())
-			{
-				tag = new ISMatTag(buf);
-				tag.readToByteBuffer(((MLNumericArray<?>) mlArray).getImaginaryByteBuffer(),
-						(MLNumericArray<?>) mlArray);
-			}
-			break;
-		case MLArray.mxUINT8_CLASS:
-			mlArray = new MLUInt8(name, dims, type, attributes);
-			// read real
-			tag = new ISMatTag(buf);
-			tag.readToByteBuffer(((MLNumericArray<?>) mlArray).getRealByteBuffer(),
-					(MLNumericArray<?>) mlArray);
-			// read complex
-			if (mlArray.isComplex())
-			{
-				tag = new ISMatTag(buf);
-				tag.readToByteBuffer(((MLNumericArray<?>) mlArray).getImaginaryByteBuffer(),
-						(MLNumericArray<?>) mlArray);
-			}
-			break;
-		case MLArray.mxINT8_CLASS:
-			mlArray = new MLInt8(name, dims, type, attributes);
-			// read real
-			tag = new ISMatTag(buf);
-			tag.readToByteBuffer(((MLNumericArray<?>) mlArray).getRealByteBuffer(),
-					(MLNumericArray<?>) mlArray);
-			// read complex
-			if (mlArray.isComplex())
-			{
-				tag = new ISMatTag(buf);
-				tag.readToByteBuffer(((MLNumericArray<?>) mlArray).getImaginaryByteBuffer(),
-						(MLNumericArray<?>) mlArray);
-			}
-			break;
-		case MLArray.mxINT64_CLASS:
-			mlArray = new MLInt64(name, dims, type, attributes);
-			// read real
-			tag = new ISMatTag(buf);
-			tag.readToByteBuffer(((MLNumericArray<?>) mlArray).getRealByteBuffer(),
-					(MLNumericArray<?>) mlArray);
-			// read complex
-			if (mlArray.isComplex())
-			{
-				tag = new ISMatTag(buf);
-				tag.readToByteBuffer(((MLNumericArray<?>) mlArray).getImaginaryByteBuffer(),
-						(MLNumericArray<?>) mlArray);
-			}
-			break;
-		case MLArray.mxUINT64_CLASS:
-			mlArray = new MLUInt64(name, dims, type, attributes);
-			// read real
-			tag = new ISMatTag(buf);
-			tag.readToByteBuffer(((MLNumericArray<?>) mlArray).getRealByteBuffer(),
-					(MLNumericArray<?>) mlArray);
-			// read complex
-			if (mlArray.isComplex())
-			{
-				tag = new ISMatTag(buf);
-				tag.readToByteBuffer(((MLNumericArray<?>) mlArray).getImaginaryByteBuffer(),
-						(MLNumericArray<?>) mlArray);
-			}
-			break;
-		case MLArray.mxCHAR_CLASS:
-			final MLChar mlchar = new MLChar(name, dims, type, attributes);
-
-			// read real
-			tag = new ISMatTag(buf);
-			final char[] ac = tag.readToCharArray();
-			for (int i = 0; i < ac.length; i++)
-			{
-				mlchar.setChar(ac[i], i);
-			}
-			mlArray = mlchar;
-			break;
-		case MLArray.mxSPARSE_CLASS:
-			final MLSparse sparse = new MLSparse(name, dims, attributes, nzmax);
-			// read ir (row indices)
-			tag = new ISMatTag(buf);
-			final int[] ir = tag.readToIntArray();
-			// read jc (column count)
-			tag = new ISMatTag(buf);
-			final int[] jc = tag.readToIntArray();
-
-			// read pr (real part)
-			tag = new ISMatTag(buf);
-			final double[] ad1 = tag.readToDoubleArray();
-			int count = 0;
-			for (int column = 0; column < sparse.getN(); column++) {
-				while (count < jc[column + 1]) {
-					sparse.setReal(ad1[count], ir[count], column);
-					count++;
-				}
-			}
-
-			// read pi (imaginary part)
-			if (sparse.isComplex())
-			{
-				tag = new ISMatTag(buf);
-				final double[] ad2 = tag.readToDoubleArray();
-
-				count = 0;
-				for (int column = 0; column < sparse.getN(); column++) {
-					while (count < jc[column + 1]) {
-						sparse.setImaginary(ad2[count], ir[count], column);
-						count++;
-					}
-				}
-			}
-			mlArray = sparse;
-			break;
-		// case MLArray.mxOPAQUE_CLASS:
-		// //read ir (row indices)
-		// tag = new ISMatTag(buf);
-		// bytes = new byte[tag.size];
-		// // //buf.get(bytes);
-		// System.out.println( "Class name: " + new
-		// String(tag.readToCharArray()));
-		// System.out.println( "Array name: " + name );
-		// System.out.println( "Array type: " + type);
-		//
-		// byte[] nn = new byte[dims.length];
-		// for ( int i = 0; i < dims.length; i++ )
-		// {
-		// nn[i] = (byte)dims[i];
-		// }
-		// System.out.println( "Array name: " + new String ( nn ) );
-		//
-		// readData(buf);
-		//
-		// mlArray = null;
-		// break;
-		// case MLArray.mxUINT8_CLASS:
-		// tag = new ISMatTag(buf);
-		// //System.out.println( "Array name: " + name );
-		// System.out.println( "Array type: " + type);
-		// System.out.println( "Array size: " + tag);
-		// System.out.println( "Array flags: " + Arrays.toString(flags));
-		// System.out.println( "Array attributes: " + attributes);
-		//
-		//
-		// char[] chars = tag.readToCharArray();
-		// byte[] bytes = new byte[chars.length];
-		// for ( int i = 0; i < chars.length; i++ )
-		// {
-		// bytes[i] = (byte)chars[i];
-		// }
-		// try
-		// {
-		// ObjectInputStream ois = new ObjectInputStream( new
-		// ByteArrayInputStream(bytes) );
-		// System.out.println( ois.readObject() );
-		// }
-		// catch (Exception e)
-		// {
-		// System.out.println(chars);
-		// //System.out.println(Arrays.toString(chars));
-		// // TODO Auto-generated catch block
-		// //e.printStackTrace();
-		//
-		// }
-		// mlArray = null;
-		//
-		//
-		// break;
-		default:
-			throw new MatlabIOException("Incorrect matlab array class: " + MLArray.typeToString(type));
-
-		}
-		return mlArray;
-	}
-
-	byte[] bytes;
-
-	/**
-	 * Converts byte array to <code>String</code>.
-	 * 
-	 * It assumes that String ends with \0 value.
-	 * 
-	 * @param bytes
-	 *            byte array containing the string.
-	 * @return String retrieved from byte array.
-	 * @throws IOException
-	 *             if reading error occurred.
-	 */
-	private String zeroEndByteArrayToString(byte[] bytes) throws IOException
-	{
-		final ByteArrayOutputStream baos = new ByteArrayOutputStream();
-		final DataOutputStream dos = new DataOutputStream(baos);
-
-		for (int i = 0; i < bytes.length && bytes[i] != 0; i++)
-		{
-			dos.writeByte(bytes[i]);
-		}
-		return baos.toString();
-
-	}
-
-	/**
-	 * Reads Matrix flags.
-	 * 
-	 * Modifies <code>buf</code> position.
-	 * 
-	 * @param buf
-	 *            <code>ByteBuffer</code>
-	 * @return flags int array
-	 * @throws IOException
-	 *             if reading from buffer fails
-	 */
-	private int[] readFlags(ByteBuffer buf) throws IOException
-	{
-		final ISMatTag tag = new ISMatTag(buf);
-
-		final int[] flags = tag.readToIntArray();
-
-		return flags;
-	}
-
-	/**
-	 * Reads Matrix dimensions.
-	 * 
-	 * Modifies <code>buf</code> position.
-	 * 
-	 * @param buf
-	 *            <code>ByteBuffer</code>
-	 * @return dimensions int array
-	 * @throws IOException
-	 *             if reading from buffer fails
-	 */
-	private int[] readDimension(ByteBuffer buf) throws IOException
-	{
-
-		final ISMatTag tag = new ISMatTag(buf);
-		final int[] dims = tag.readToIntArray();
-		return dims;
-
-	}
-
-	/**
-	 * Reads Matrix name.
-	 * 
-	 * Modifies <code>buf</code> position.
-	 * 
-	 * @param buf
-	 *            <code>ByteBuffer</code>
-	 * @return name <code>String</code>
-	 * @throws IOException
-	 *             if reading from buffer fails
-	 */
-	private String readName(ByteBuffer buf) throws IOException
-	{
-		String s;
-
-		final ISMatTag tag = new ISMatTag(buf);
-		final char[] ac = tag.readToCharArray();
-		s = new String(ac);
-
-		return s;
-	}
-
-	/**
-	 * Reads MAT-file header.
-	 * 
-	 * Modifies <code>buf</code> position.
-	 * 
-	 * @param buf
-	 *            <code>ByteBuffer</code>
-	 * @throws IOException
-	 *             if reading from buffer fails or if this is not a valid
-	 *             MAT-file
-	 */
-	private void readHeader(ByteBuffer buf) throws IOException
-	{
-		// header values
-		String description;
-		int version;
-		final byte[] endianIndicator = new byte[2];
-
-		// descriptive text 116 bytes
-		final byte[] descriptionBuffer = new byte[116];
-		buf.get(descriptionBuffer);
-
-		description = zeroEndByteArrayToString(descriptionBuffer);
-
-		if (!description.matches("MATLAB 5.0 MAT-file.*"))
-		{
-			throw new MatlabIOException("This is not a valid MATLAB 5.0 MAT-file.");
-		}
-
-		// subsyst data offset 8 bytes
-		buf.position(buf.position() + 8);
-
-		final byte[] bversion = new byte[2];
-		// version 2 bytes
-		buf.get(bversion);
-
-		// endian indicator 2 bytes
-		buf.get(endianIndicator);
-
-		// program reading the MAT-file must perform byte swapping to interpret
-		// the data
-		// in the MAT-file correctly
-		if ((char) endianIndicator[0] == 'I' && (char) endianIndicator[1] == 'M')
-		{
-			byteOrder = ByteOrder.LITTLE_ENDIAN;
-			version = bversion[1] & 0xff | bversion[0] << 8;
-		}
-		else
-		{
-			byteOrder = ByteOrder.BIG_ENDIAN;
-			version = bversion[0] & 0xff | bversion[1] << 8;
-		}
-
-		buf.order(byteOrder);
-
-		matFileHeader = new MatFileHeader(description, version, endianIndicator);
-	}
-
-	/**
-	 * TAG operator. Facilitates reading operations.
-	 * 
-	 * <i>Note: reading from buffer modifies it's position</i>
-	 * 
-	 * @author Wojciech Gradkowski (<a
-	 *         href="mailto:wgradkowski@gmail.com">wgradkowski@gmail.com</a>)
-	 */
-	private static class ISMatTag extends MatTag
-	{
-		public ByteBuffer buf;
-		private int padding;
-
-		public ISMatTag(ByteBuffer buf) throws IOException
-		{
-			// must call parent constructor
-			super(0, 0);
-			this.buf = buf;
-			final int tmp = buf.getInt();
-
-			boolean compressed;
-			// data not packed in the tag
-			if (tmp >> 16 == 0)
-			{
-				type = tmp;
-				size = buf.getInt();
-				compressed = false;
-			}
-			else // data _packed_ in the tag (compressed)
-			{
-				size = tmp >> 16; // 2 more significant bytes
-				type = tmp & 0xffff; // 2 less significant bytes;
-				compressed = true;
-			}
-			padding = getPadding(size, compressed);
-		}
-
-		public void readToByteBuffer(ByteBuffer buff, ByteStorageSupport<?> storage) throws IOException
-		{
-			final MatFileInputStream mfis = new MatFileInputStream(buf, type);
-			final int elements = size / sizeOf();
-			mfis.readToByteBuffer(buff, elements, storage);
-			// skip padding
-			if (padding > 0)
-			{
-				buf.position(buf.position() + padding);
-			}
-		}
-
-		public byte[] readToByteArray() throws IOException
-		{
-			// allocate memory for array elements
-			final int elements = size / sizeOf();
-			final byte[] ab = new byte[elements];
-
-			final MatFileInputStream mfis = new MatFileInputStream(buf, type);
-
-			for (int i = 0; i < elements; i++)
-			{
-				ab[i] = mfis.readByte();
-			}
-
-			// skip padding
-			if (padding > 0)
-			{
-				buf.position(buf.position() + padding);
-			}
-			return ab;
-		}
-
-		public double[] readToDoubleArray() throws IOException
-		{
-			// allocate memory for array elements
-			final int elements = size / sizeOf();
-			final double[] ad = new double[elements];
-
-			final MatFileInputStream mfis = new MatFileInputStream(buf, type);
-
-			for (int i = 0; i < elements; i++)
-			{
-				ad[i] = mfis.readDouble();
-			}
-
-			// skip padding
-			if (padding > 0)
-			{
-				buf.position(buf.position() + padding);
-			}
-			return ad;
-		}
-
-		public int[] readToIntArray() throws IOException
-		{
-			// allocate memory for array elements
-			final int elements = size / sizeOf();
-			final int[] ai = new int[elements];
-
-			final MatFileInputStream mfis = new MatFileInputStream(buf, type);
-
-			for (int i = 0; i < elements; i++)
-			{
-				ai[i] = mfis.readInt();
-			}
-
-			// skip padding
-			if (padding > 0)
-			{
-				buf.position(buf.position() + padding);
-			}
-			return ai;
-		}
-
-		public char[] readToCharArray() throws IOException
-		{
-			// allocate memory for array elements
-			final int elements = size / sizeOf();
-			final char[] ac = new char[elements];
-
-			final MatFileInputStream mfis = new MatFileInputStream(buf, type);
-
-			for (int i = 0; i < elements; i++)
-			{
-				ac[i] = mfis.readChar();
-			}
-
-			// skip padding
-			if (padding > 0)
-			{
-				buf.position(buf.position() + padding);
-			}
-			return ac;
-		}
-	}
->>>>>>> fb48d2d9
+
 }